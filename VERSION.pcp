--- conflicted
+++ resolved
@@ -1,13 +1,7 @@
 #
 # This file is used by configure to get version information
 #
-<<<<<<< HEAD
 PACKAGE_MAJOR=4
 PACKAGE_MINOR=0
 PACKAGE_REVISION=0
-=======
-PACKAGE_MAJOR=3
-PACKAGE_MINOR=5
-PACKAGE_REVISION=9
-PACKAGE_BUILD=1
->>>>>>> 7e8d58bd
+PACKAGE_BUILD=1