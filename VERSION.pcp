#
# This file is used by configure to get version information
#
<<<<<<< HEAD
PACKAGE_MAJOR=3
PACKAGE_MINOR=0
PACKAGE_REVISION=0
PACKAGE_BUILD=6
=======
PACKAGE_MAJOR=2
PACKAGE_MINOR=9
PACKAGE_REVISION=3
PACKAGE_BUILD=1
>>>>>>> 4d16113c
<|MERGE_RESOLUTION|>--- conflicted
+++ resolved
@@ -1,14 +1,7 @@
 #
 # This file is used by configure to get version information
 #
-<<<<<<< HEAD
 PACKAGE_MAJOR=3
 PACKAGE_MINOR=0
 PACKAGE_REVISION=0
-PACKAGE_BUILD=6
-=======
-PACKAGE_MAJOR=2
-PACKAGE_MINOR=9
-PACKAGE_REVISION=3
-PACKAGE_BUILD=1
->>>>>>> 4d16113c
+PACKAGE_BUILD=7