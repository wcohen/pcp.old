#
# Copyright (c) 2000,2004 Silicon Graphics, Inc.  All Rights Reserved.
# 
# This program is free software; you can redistribute it and/or modify it
# under the terms of the GNU General Public License as published by the
# Free Software Foundation; either version 2 of the License, or (at your
# option) any later version.
# 
# This program is distributed in the hope that it will be useful, but
# WITHOUT ANY WARRANTY; without even the implied warranty of MERCHANTABILITY
# or FITNESS FOR A PARTICULAR PURPOSE.  See the GNU General Public License
# for more details.
#

TOPDIR = ../..
include $(TOPDIR)/src/include/builddefs

CFILES	= pmlogextract.c logio.c error.c metriclist.c
HFILES	= logger.h
LFILES  = lex.l
YFILES	= gram.y

CMDTARGET = pmlogextract$(EXECSUFFIX)

<<<<<<< HEAD
LLDLIBS	= -lpcp -lm $(LIB_FOR_PTHREADS)
=======
LLDLIBS	= $(PCPLIB) $(LIB_FOR_MATH)
>>>>>>> 9ac4c8f2
LDIRT	= $(YFILES:%.y=%.tab.?)

default:	$(CMDTARGET)

include $(BUILDRULES)

pmlogextract:	$(OBJECTS)

install:	$(CMDTARGET)
	$(INSTALL) -m 755 $(CMDTARGET) $(PCP_BINADM_DIR)/$(CMDTARGET)

gram.tab.h gram.tab.c:	gram.y

lex.o gram.tab.o:	gram.tab.h

default_pcp:	default

install_pcp:	install<|MERGE_RESOLUTION|>--- conflicted
+++ resolved
@@ -22,11 +22,7 @@
 
 CMDTARGET = pmlogextract$(EXECSUFFIX)
 
-<<<<<<< HEAD
-LLDLIBS	= -lpcp -lm $(LIB_FOR_PTHREADS)
-=======
-LLDLIBS	= $(PCPLIB) $(LIB_FOR_MATH)
->>>>>>> 9ac4c8f2
+LLDLIBS	= $(PCPLIB) $(LIB_FOR_MATH) $(LIB_FOR_PTHREADS)
 LDIRT	= $(YFILES:%.y=%.tab.?)
 
 default:	$(CMDTARGET)
