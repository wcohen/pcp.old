--- conflicted
+++ resolved
@@ -13,12 +13,8 @@
 {
     FILE	*f = stderr;
 
-<<<<<<< HEAD
-    fprintf(f, "pmiDump: context %d of %d", current - context_tab, ncontext);
-=======
     fprintf(f, "pmiDump: context %ld of %d",
 	(long)(current - context_tab), ncontext);
->>>>>>> a2416c29
     if (current == NULL) {
 	fprintf(f, " Error: current context is not defined.\n");
 	return;
