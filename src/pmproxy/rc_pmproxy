#! /bin/sh
#
# Copyright (c) 2005 Silicon Graphics, Inc.  All Rights Reserved.
# 
# This program is free software; you can redistribute it and/or modify it
# under the terms of the GNU General Public License as published by the
# Free Software Foundation; either version 2 of the License, or (at your
# option) any later version.
# 
# This program is distributed in the hope that it will be useful, but
# WITHOUT ANY WARRANTY; without even the implied warranty of MERCHANTABILITY
# or FITNESS FOR A PARTICULAR PURPOSE.  See the GNU General Public License
# for more details.
# 
# You should have received a copy of the GNU General Public License along
# with this program; if not, write to the Free Software Foundation, Inc.,
# 59 Temple Place, Suite 330, Boston, MA  02111-1307 USA
# 
# Start or Stop the Performance Co-Pilot (PCP) proxy daemon for pmcd
#
# The following is for chkconfig on RedHat based systems
# chkconfig: - 95 05
# description: Control pmproxy for PCP
#
# The following is for insserv(1) based systems,
# e.g. SuSE, where chkconfig is a perl script.
### BEGIN INIT INFO
# Provides:       pmproxy
<<<<<<< HEAD
# Required-Start: $network $local_fs
# Required-Stop:
# Default-Start:
# Default-Stop:
=======
# Required-Start: $network $remote_fs $syslog
# Required-Stop:  $remote_fs $syslog
# Default-Start:  2 3 4 5
# Default-Stop:   0 1 6
>>>>>>> 92eb7b89
# Short-Description:   Control the pmproxy daemon
# Description:    Control the Performance Co-Pilot protocol proxy daemon
### END INIT INFO

. $PCP_DIR/etc/pcp.env
. $PCP_SHARE_DIR/lib/rc-proc.sh

PMPROXY=$PCP_BINADM_DIR/pmproxy
PMPROXYOPTS=$PCP_PMPROXYOPTIONS_PATH
RUNDIR=$PCP_LOG_DIR/pmproxy
pmprog=$PCP_RC_DIR/pmproxy
prog=$PCP_RC_DIR/`basename $0`

tmp=/var/tmp/$$
status=1
trap "rm -f $tmp.* ; exit \$status" 0 1 2 3 15

if [ $pmprog = $prog ]
then
    VERBOSE_CTL=on
else
    VERBOSE_CTL=off
fi

case "$PCP_PLATFORM"
in
    mingw)
	# nothing we can usefully do here, skip the test
	#
	;;

    *)
	# standard Unix/Linux style test
	#
	ID=id
	test -f /usr/xpg4/bin/id && ID=/usr/xpg4/bin/id

	IAM=`$ID -u 2>/dev/null`
	if [ -z "$IAM" ]
	then
	    # do it the hardway
	    #
	    IAM=`$ID | sed -e 's/.*uid=//' -e 's/(.*//'`
	fi
	;;
esac

_shutdown()
{
    # Is pmproxy running?
    #
    _get_pids_by_name pmproxy >$tmp.tmp
    if [ ! -s $tmp.tmp ]
    then
	[ "$1" = verbose ] && echo "$pmprog: PMPROXY not running"
	return 0
    fi

    # Send pmproxy a SIGTERM, which is noted as a pending shutdown.
    # When finished the currently active request, pmproxy will close any
    # connections and then exit.
    # Wait for pmproxy to terminate.
    #
    pmsignal -a -s TERM pmproxy > /dev/null 2>&1
    $ECHO $PCP_ECHO_N "Waiting for PMPROXY to terminate ...""$PCP_ECHO_C"
    gone=0
    for i in 1 2 3 4 5 6
    do
	sleep 3
	_get_pids_by_name pmproxy >$tmp.tmp
	if [ ! -s $tmp.tmp ]
	then
	    gone=1
	    break
	fi

	# If pmproxy doesn't go in 15 seconds, SIGKILL and sleep 1 more time
	# to allow any clients reading from PMPROXY sockets to fail so that
	# socket doesn't end up in TIME_WAIT or somesuch.
	#
	if [ $i = 5 ]
	then
	    $ECHO
	    echo "Process ..."
	    $PCP_PS_PROG $PCP_PS_ALL_FLAGS >$tmp.ps
	    sed 1q $tmp.ps
	    for pid in `cat $tmp.tmp`
	    do
		$PCP_AWK_PROG <$tmp.ps "\$2 == $pid { print }"
	    done
	    echo "$prog: Warning: Forcing PMPROXY to terminate!"
	    pmsignal -a -s KILL pmproxy > /dev/null 2>&1
	else
	    $ECHO $PCP_ECHO_N ".""$PCP_ECHO_C"
	fi
    done
    if [ $gone != 1 ]	# It just WON'T DIE, give up.
    then
	echo "Process ..."
	cat $tmp.tmp
	echo "$prog: Warning: PMPROXY won't die!"
	exit
    fi
    $RC_STATUS -v 
    pmpost "stop pmproxy from $pmprog"
}

_usage()
{
    echo "Usage: $pmprog [-v] {start|restart|stop|status|reload|force-reload}"
}

while getopts v c
do
    case $c
    in
	v)  # force verbose
	    VERBOSE_CTL=on
	    ;;
	
	*)
	    _usage
	    exit 1
	    ;;
    esac
done
shift `expr $OPTIND - 1`

if [ $VERBOSE_CTL = on ]
then				# For a verbose startup and shutdown
    ECHO=$PCP_ECHO_PROG
else				# For a quiet startup and shutdown
    ECHO=:
fi

if [ "$IAM" != 0 -a "$1" != "status" ]
then
    echo "$prog:"'
Error: You must be root (uid 0) to start or stop the PCP PMPROXY daemon.'
    exit
fi

# First reset status of this service
$RC_RESET
 
# Return values acc. to LSB for all commands but status:
# 0 - success
# 1 - misc error
# 2 - invalid or excess args
# 3 - unimplemented feature (e.g. reload)
# 4 - insufficient privilege
# 5 - program not installed
# 6 - program not configured
#
# Note that starting an already running service, stopping
# or restarting a not-running service as well as the restart
# with force-reload (in case signalling is not supported) are
# considered a success.
case "$1" in

  'start'|'restart'|'reload'|'force-reload')
	_shutdown quietly

	# PMPROXY messages should go to stderr, not the GUI notifiers
	#
	unset PCP_STDERR

	if [ -x $PMPROXY ]
	then
	    if [ ! -f $PCP_PMPROXYCONF_PATH ]
	    then
		echo "$prog:"'
Error: PMPROXY control file "$PCP_PMPROXYCONF_PATH" is missing, cannot start PMPROXY.'
		exit
	    fi
	    [ ! -d $RUNDIR ] && mkdir -p $RUNDIR
	    cd $RUNDIR

	    # salvage the previous versions of any PMPROXY
	    #
	    if [ -f pmproxy.log ]
	    then
		rm -f pmproxylog.log.prev
		mv pmproxy.log pmproxy.log.prev
	    fi

	    $ECHO $PCP_ECHO_N "Performance Co-Pilot starting PMPROXY (logfile is $RUNDIR/pmproxy.log) ..." "$PCP_ECHO_C"

	    # options file processing ...
	    # only consider lines which start with a hyphen
	    # get rid of the -f option
	    # ensure multiple lines concat onto 1 line
	    OPTS=`sed <$PMPROXYOPTS 2>/dev/null \
			    -e '/^[^-]/d' \
			    -e 's/^/ /' \
			    -e 's/$/ /' \
			    -e 's/ -f / /g' \
			    -e 's/^ //' \
			    -e 's/ $//' \
		    | tr '\012' ' ' `

	    # environment stuff
	    #
	    eval `sed -e 's/"/\\"/g' $PMPROXYOPTS \
	    | awk -F= '
BEGIN			{ exports="" }
/^[A-Z]/ && NF == 2	{ exports=exports" "$1
			  printf "%s=${%s:-\"%s\"}\n", $1, $1, $2
			}
END			{ if (exports != "") print "export", exports }'`

	    $PMPROXY $OPTS
	    $RC_STATUS -v

	    pmpost "start pmproxy from $pmprog"

	fi
	status=0
        ;;

  'stop')
	_shutdown
	status=0
        ;;

  'status')
	# NOTE: $RC_CHECKPROC returns LSB compliant status values.
	$ECHO $PCP_ECHO_N "Checking for PMPROXY:" "$PCP_ECHO_C"
        if [ -r /etc/rc.status ]
        then
            # SuSE
            $RC_CHECKPROC $PMPROXY
            $RC_STATUS -v
            status=$?
        else
            # not SuSE
            $RC_CHECKPROC $PMPROXY
            status=$?
            if [ $status -eq 0 ]
            then
                $ECHO running
            else
                $ECHO stopped
            fi
        fi
	;;

  *)
	_usage
        ;;
esac
<|MERGE_RESOLUTION|>--- conflicted
+++ resolved
@@ -26,17 +26,10 @@
 # e.g. SuSE, where chkconfig is a perl script.
 ### BEGIN INIT INFO
 # Provides:       pmproxy
-<<<<<<< HEAD
-# Required-Start: $network $local_fs
-# Required-Stop:
+# Required-Start: $network $remote_fs $syslog
+# Required-Stop:  $remote_fs $syslog
 # Default-Start:
 # Default-Stop:
-=======
-# Required-Start: $network $remote_fs $syslog
-# Required-Stop:  $remote_fs $syslog
-# Default-Start:  2 3 4 5
-# Default-Stop:   0 1 6
->>>>>>> 92eb7b89
 # Short-Description:   Control the pmproxy daemon
 # Description:    Control the Performance Co-Pilot protocol proxy daemon
 ### END INIT INFO
