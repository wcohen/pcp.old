--- conflicted
+++ resolved
@@ -317,7 +317,7 @@
 	len = 0;
 
     if (len > 0)
-	return __pmLogPutLabel(&logctl, type, ident, len, label, tp);
+	return __pmLogPutLabel(&archctl, type, ident, len, label, tp);
 
     return 0;
 }
@@ -360,32 +360,8 @@
 	if (__pmLogLookupLabel(&archctl, type, ident, &label, tp) >= 0)
 	    continue;
 
-<<<<<<< HEAD
-	if (type == PM_LABEL_CONTEXT)
-	    len = pmGetContextLabels(&label);
-	else if (type == PM_LABEL_DOMAIN)
-	    len = pmGetDomainLabels(ident, &label);
-	else if (type == PM_LABEL_CLUSTER)
-	    len = pmGetClusterLabels(ident, &label);
-	else if (type == PM_LABEL_INDOM)
-	    len = pmGetInDomLabels(ident, &label);
-	else if (type == PM_LABEL_ITEM)
-	    len = pmGetItemLabels(ident, &label);
-	else if (type == PM_LABEL_INSTANCES)
-	    len = pmGetInstancesLabels(ident, &label);
-	else
-	    len = 0;
-
-	if (len > 0) {
-	    sts = __pmLogPutLabel(&archctl, type, ident, len, label, tp);
-	    if (sts < 0) {
-		return sts;
-	    }
-	}
-=======
 	if ((sts = putlabels(type, ident, tp)) < 0)
 	    break;
->>>>>>> 50c4ae5f
     }
     return sts;
 }
