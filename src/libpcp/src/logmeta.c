--- conflicted
+++ resolved
@@ -479,15 +479,9 @@
 		break;
 #ifdef PCP_DEBUG
 	    if (pmDebug & DBG_TRACE_LOGMETA) {
-<<<<<<< HEAD
-		fprintf(stderr, "too early for indom @ ");
-		StrTimeval(&idp->stamp);
-		fputc('\n', stderr);
-=======
 		fprintf(stderr, "request @ %s is ", StrTimeval(tp));
 		fprintf(stderr, "too early for indom @ %s\n",
 		    StrTimeval(&idp->stamp));
->>>>>>> 96b2c40b
 	    }
 #endif
 	}
