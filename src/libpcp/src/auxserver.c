/*
 * Copyright (c) 2013 Red Hat.
 * 
 * This library is free software; you can redistribute it and/or modify it
 * under the terms of the GNU Lesser General Public License as published
 * by the Free Software Foundation; either version 2.1 of the License, or
 * (at your option) any later version.
 * 
 * This library is distributed in the hope that it will be useful, but
 * WITHOUT ANY WARRANTY; without even the implied warranty of MERCHANTABILITY
 * or FITNESS FOR A PARTICULAR PURPOSE.  See the GNU Lesser General Public
 * License for more details.
 */

#include <sys/stat.h> 

#include "pmapi.h"
#include "impl.h"
#define SOCKET_INTERNAL
#include "internal.h"

/*
 * Info about a request port that clients may connect to a server on
 */
enum {
    INET_FD     = 0,
    IPV6_FD,
    FAMILIES
};
typedef struct {
    int			fds[FAMILIES];	/* Inet and IPv6 File descriptors */
    int			port;		/* Listening port */
    const char		*address;	/* Network address string (or NULL) */
} ReqPortInfo;

static unsigned         nReqPorts;		/* number of ports */
static unsigned         szReqPorts;		/* capacity of ports array */
static ReqPortInfo      *reqPorts;      	/* ports array */

/*
 * Interfaces we're willing to listen for clients on, from -i
 */
static int	nintf;
static char	**intflist;

/*
 * Ports we're willing to listen for clients on, from -p (or env)
 */
static int	nport;
static int	*portlist;

/*
 * The unix domain socket we're willing to listen for clients on, from -s (or env)
 */
static const char *localSocketPath;
static int   localSocketFd = -EPROTO;

int
__pmServerAddInterface(const char *address)
{
    size_t size = (nintf+1) * sizeof(char *);

    /* one (of possibly several) IP addresses for client requests */
    intflist = (char **)realloc(intflist, nintf * sizeof(char *));
    if (intflist == NULL)
	__pmNoMem("AddInterface: cannot grow interface list", size, PM_FATAL_ERR);
    intflist[nintf++] = strdup(address);
    return nintf;
}

int
__pmServerAddPorts(const char *ports)
{
    char	*endptr, *p = (char *)ports;

    /*
     * one (of possibly several) ports for client requests
     * ... accept a comma separated list of ports here
     */
    for ( ; ; ) {
	size_t	size = (nport + 1) * sizeof(int);
	int	port = (int)strtol(p, &endptr, 0);

	if ((*endptr != '\0' && *endptr != ',') || port < 0)
	    return -EINVAL;
	if ((portlist = (int *)realloc(portlist, size)) == NULL)
	    __pmNoMem("AddPorts: cannot grow port list", size, PM_FATAL_ERR);
	portlist[nport++] = port;
	if (*endptr == '\0')
	    break;
	p = &endptr[1];
    }
    return nport;
}

void
__pmServerSetLocalSocket(const char *path)
{
    if (path != NULL && *path != '\0')
	localSocketPath = strdup(path);
    else
	localSocketPath = __pmPMCDLocalSocketDefault();
}

<<<<<<< HEAD
const char *
__pmServerGetLocalSocket(void)
{
    return localSocketPath;
=======
void
__pmCheckAcceptedAddress(__pmSockAddr *addr)
{
#if defined(HAVE_STRUCT_SOCKADDR_UN)
    /*
     * accept(3) doesn't set the peer address for unix domain sockets.
     * We need to do it ourselves. The address family
     * is set, so we can use it to test. There is only one unix domain socket
     * open, so we know its path.
     */
    if (__pmSockAddrGetFamily(addr) == AF_UNIX)
	__pmSockAddrSetPath(addr, localSocketPath);
#endif
>>>>>>> 7d6f96ee
}

/* Increase the capacity of the reqPorts array (maintain the contents) */
static void
GrowRequestPorts(void)
{
    size_t	need;

    szReqPorts += 4;
    need = szReqPorts * sizeof(ReqPortInfo);
    reqPorts = (ReqPortInfo*)realloc(reqPorts, need);
    if (reqPorts == NULL) {
	__pmNoMem("GrowRequestPorts: can't grow request port array",
		need, PM_FATAL_ERR);
    }
}

/* Add a request port to the reqPorts array */
static int
AddRequestPort(const char *address, int port)
{
    ReqPortInfo	*rp;

    if (address == NULL)
	address = "INADDR_ANY";

    if (nReqPorts == szReqPorts)
	GrowRequestPorts();
    rp = &reqPorts[nReqPorts];
    rp->fds[INET_FD] = -1;
    rp->fds[IPV6_FD] = -1;
    rp->address = address;
    rp->port = port;
    nReqPorts++;

#ifdef PCP_DEBUG
    if (pmDebug & DBG_TRACE_APPL0)
        fprintf(stderr, "AddRequestPort: %s port %d\n", rp->address, rp->port);
#endif

    return nReqPorts;   /* success */
}

static int
SetupRequestPorts(void)
{
    int	i, n;

    /* check for duplicate ports, remove duplicates */
    for (i = 0; i < nport; i++) {
	for (n = i + 1; n < nport; n++) {
	    if (portlist[i] == portlist[n])
		break;
	}
	if (n < nport) {
	    __pmNotifyErr(LOG_WARNING,
		"%s: duplicate client request port (%d) will be ignored\n",
                     pmProgname, portlist[n]);
	    portlist[n] = -1;
	}
    }

    if (nintf == 0) {
	/* no interface options specified, allow connections on any address */
	for (n = 0; n < nport; n++) {
	    if (portlist[n] != -1)
		AddRequestPort(NULL, portlist[n]);
	}
    }
    else {
	for (i = 0; i < nintf; i++) {
	    for (n = 0; n < nport; n++) {
		if (portlist[n] == -1 || intflist[i] == NULL)
		    continue;
		AddRequestPort(intflist[i], portlist[n]);
	    }
	}
    }
    return 0;
}

static const char *
AddressFamily(int family)
{
    if (family ==  AF_INET)
	return "inet";
    if (family == AF_INET6)
	return "ipv6";
#if defined(HAVE_STRUCT_SOCKADDR_UN)
    if (family == AF_UNIX)
	return "unix";
#endif
    return "unknown";
}

/*
 * Create socket for incoming connections and bind to it an address for
 * clients to use.  Returns -1 on failure.
 *
 * If '*family' is AF_UNIX and unix domain sockets are supported:
 * 'port' is ignored and 'address' is the path to the socket file in the filesystem.
 *
 * Otherwise:
 * address is a string representing the Inet/IPv6 address that the port
 * is advertised for.  To allow connections to all this host's internet
 * addresses from clients use address = "INADDR_ANY".
 * On input, 'family' is a pointer to the address family to use (AF_INET,
 * AF_INET6) if the address specified is empty.  If the spec is not
 * empty then family is ignored and is set to the actual address family
 * used. 'family' must be initialized to AF_UNSPEC, in this case.
 */
static int
OpenRequestSocket(int port, const char *address, int *family,
		  int backlog, __pmFdSet *fdset, int *maximum)
{
    int			fd = -1;
    int			one, sts;
    __pmSockAddr	*myAddr;
    int			isUnix = 0;

    /*
     * Using this flag will eliminate the need for more conditional
     * compilation below, hopefully making the code easier to read and maintain.
     */
#if defined(HAVE_STRUCT_SOCKADDR_UN)
    if (*family == AF_UNIX)
	isUnix = 1;
#endif

    if (isUnix) {
	if ((myAddr = __pmSockAddrAlloc()) == NULL) {
	    __pmNoMem("OpenRequestSocket: can't allocate socket address",
		      sizeof(*myAddr), PM_FATAL_ERR);
	}

	/* Initialize the address. */
	__pmSockAddrSetFamily(myAddr, *family);
	__pmSockAddrSetPath(myAddr, address);

	/* Create the socket. */
	fd = __pmCreateUnixSocket();
    }
    else {
	if ((myAddr = __pmStringToSockAddr(address)) == NULL) {
	    __pmNotifyErr(LOG_ERR, "OpenRequestSocket(%d, %s) invalid address\n",
			  port, address);
	    goto fail;
	}

	/*
	 * If the address is unspecified, then use the address family we
	 * have been given, otherwise the family will be determined by
	 * __pmStringToSockAddr.
	 */
	if (address == NULL || strcmp(address, "INADDR_ANY") == 0)
	    __pmSockAddrSetFamily(myAddr, *family);
	else
	    *family = __pmSockAddrGetFamily(myAddr);
	__pmSockAddrSetPort(myAddr, port);

	/* Create the socket. */
	if (*family == AF_INET)
	    fd = __pmCreateSocket();
	else if (*family == AF_INET6)
	    fd = __pmCreateIPv6Socket();
	else {
	    __pmNotifyErr(LOG_ERR, "OpenRequestSocket(%d, %s) invalid address family: %d\n",
			  port, address, *family);
	    goto fail;
	}
    }

    if (fd < 0) {
	__pmNotifyErr(LOG_ERR, "OpenRequestSocket(%d, %s, %s) __pmCreateSocket: %s\n",
		port, address, AddressFamily(*family), netstrerror());
	goto fail;
    }

    /* Ignore dead client connections. */
    one = 1;
#ifndef IS_MINGW
    if (__pmSetSockOpt(fd, SOL_SOCKET, SO_REUSEADDR, (char *)&one,
		       (__pmSockLen)sizeof(one)) < 0) {
	__pmNotifyErr(LOG_ERR,
		      "OpenRequestSocket(%d, %s, %s) __pmSetSockOpt(SO_REUSEADDR): %s\n",
		      port, address, AddressFamily(*family), netstrerror());
	goto fail;
    }
#else
    if (__pmSetSockOpt(fd, SOL_SOCKET, SO_EXCLUSIVEADDRUSE, (char *)&one,
		       (__pmSockLen)sizeof(one)) < 0) {
	__pmNotifyErr(LOG_ERR,
		      "OpenRequestSocket(%d, %s, %s) __pmSetSockOpt(EXCLUSIVEADDRUSE): %s\n",
		      port, address, AddressFamily(*family), netstrerror());
	goto fail;
    }
#endif

    /* and keep alive please - bad networks eat fds */
    if (__pmSetSockOpt(fd, SOL_SOCKET, SO_KEEPALIVE, (char *)&one,
		(__pmSockLen)sizeof(one)) < 0) {
	__pmNotifyErr(LOG_ERR,
		"OpenRequestSocket(%d, %s, %s) __pmSetSockOpt(SO_KEEPALIVE): %s\n",
		port, address, AddressFamily(*family), netstrerror());
	goto fail;
    }

    sts = __pmBind(fd, (void *)myAddr, __pmSockAddrSize());
    __pmSockAddrFree(myAddr);
    myAddr = NULL;
    if (sts < 0) {
	sts = neterror();
	__pmNotifyErr(LOG_ERR, "OpenRequestSocket(%d, %s, %s) __pmBind: %s\n",
		port, address, AddressFamily(*family), netstrerror());
	if (sts == EADDRINUSE)
	    __pmNotifyErr(LOG_ERR, "%s may already be running\n", pmProgname);
	goto fail;
    }

    if (isUnix) {
	/*
	 * For unix domain sockets, grant rw access to the socket for all,
	 * otherwise, on linux platforms, connection will not be possible.
	 * This must be done AFTER binding the address. See Unix(7) for details.
	 */
	sts = chmod(address, S_IRUSR | S_IWUSR | S_IRGRP | S_IWGRP | S_IROTH | S_IWOTH);
	if (sts != 0) {
	    __pmNotifyErr(LOG_ERR,
		"OpenRequestSocket(%d, %s, %s) chmod(%s): %s\n",
		port, address, AddressFamily(*family), address, strerror(errno));
	    goto fail;
	}
    }

    sts = __pmListen(fd, backlog);	/* Max. pending connection requests */
    if (sts < 0) {
	__pmNotifyErr(LOG_ERR, "OpenRequestSocket(%d, %s, %s) __pmListen: %s\n",
		port, address, AddressFamily(*family), netstrerror());
	goto fail;
    }

    if (fd > *maximum)
	*maximum = fd;
    __pmFD_SET(fd, fdset);
    return fd;

fail:
    if (fd != -1) {
        __pmCloseSocket(fd);
	/* We must unlink the socket file. */
	if (isUnix)
	    unlink(address);
    }
    if (myAddr)
        __pmSockAddrFree(myAddr);
    return -1;
}

/*
 * Open request ports for client connections.
 * For each request port, open an inet and IPv6 (if supported) socket
 * for clients. Also open a local unix domain socket, if it has been
 * specified
 */
static int
OpenRequestPorts(__pmFdSet *fdset, int backlog)
{
    int i, fd, family, success = 0, maximum = -1;
    int with_ipv6 = strcmp(__pmGetAPIConfig("ipv6"), "true") == 0;

    for (i = 0; i < nReqPorts; i++) {
	ReqPortInfo	*rp = &reqPorts[i];

	/*
	 * If the spec is NULL or "INADDR_ANY", then we open one socket
	 * for each address family (inet, IPv6).  Otherwise, the address
	 * family will be determined by OpenRequestSocket.  Reporting of
	 * all errors is left to OpenRequestSocket to avoid doubling up.
	 */
	if (rp->address == NULL || strcmp(rp->address, "INADDR_ANY") == 0) {
	    family = AF_INET;
	    if ((fd = OpenRequestSocket(rp->port, rp->address, &family,
					backlog, fdset, &maximum)) >= 0) {
	        rp->fds[INET_FD] = fd;
		success = 1;
	    }
	    if (with_ipv6) {
		family = AF_INET6;
		if ((fd = OpenRequestSocket(rp->port, rp->address, &family,
					    backlog, fdset, &maximum)) >= 0) {
		    rp->fds[IPV6_FD] = fd;
		    success = 1;
		}
	    }
	    else
		rp->fds[IPV6_FD] = -EPROTO;
	}
	else {
	    family = AF_UNSPEC;
	    if ((fd = OpenRequestSocket(rp->port, rp->address, &family,
					backlog, fdset, &maximum)) >= 0) {
	        if (family == AF_INET) {
		    rp->fds[INET_FD] = fd;
		    success = 1;
		}
		else if (family == AF_INET6) {
		    rp->fds[IPV6_FD] = fd;
		    success = 1;
		}
	    }
	}
    }

    /* Open a local unix domain socket, if specified, and supported. */
    if (localSocketPath != NULL) {
#if defined(HAVE_STRUCT_SOCKADDR_UN)
	family = AF_UNIX;
	if ((localSocketFd = OpenRequestSocket(0, localSocketPath, &family,
					       backlog, fdset, &maximum)) >= 0) {
	    __pmServerSetFeature(PM_SERVER_FEATURE_UNIX_DOMAIN);
	    success = 1;
	}
#else
	__pmNotifyErr(LOG_ERR, "%s: unix domain sockets are not supported\n",
		      pmProgname);
#endif
    }

    if (success)
	return maximum;

    __pmNotifyErr(LOG_ERR, "%s: can't open any request ports, exiting\n",
		pmProgname);
    return -1;
}

int
__pmServerOpenRequestPorts(__pmFdSet *fdset, int backlog)
{
    int sts;

    if ((sts = SetupRequestPorts()) < 0)
	return sts;
    return OpenRequestPorts(fdset, backlog);
}

void
__pmServerCloseRequestPorts(void)
{
    int i, fd;

    for (i = 0; i < nReqPorts; i++) {
	if ((fd = reqPorts[i].fds[INET_FD]) >= 0)
	    __pmCloseSocket(fd);
	if ((fd = reqPorts[i].fds[IPV6_FD]) >= 0)
	    __pmCloseSocket(fd);
    }
    if (localSocketFd >= 0) {
        __pmCloseSocket(localSocketFd);

	/* We must remove the socket file. */
	if (unlink(localSocketPath) != 0) {
	    __pmNotifyErr(LOG_ERR, "%s: can't unlink %s (uid=%d,euid=%d): %s",
			  pmProgname, localSocketPath, getuid(), geteuid(),
			  strerror(errno));
	}
    }
}

/*
 * Accept any new client connections
 */
void
__pmServerAddNewClients(__pmFdSet *fdset, __pmServerCallback NewClient)
{
    int i, fd;

#if defined(HAVE_STRUCT_SOCKADDR_UN)
    /* Check the local unix domain fd. */
    if (localSocketFd >= 0)
	NewClient(fdset, localSocketFd, AF_UNIX);
#endif

    for (i = 0; i < nReqPorts; i++) {
	/* Check the inet and ipv6 fds. */
	if ((fd = reqPorts[i].fds[INET_FD]) >= 0)
	    NewClient(fdset, fd, AF_INET);
	if ((fd = reqPorts[i].fds[IPV6_FD]) >= 0)
	    NewClient(fdset, fd, AF_INET6);
    }
}

static int
SetCredentialAttrs(__pmHashCtl *attrs, unsigned int uid, unsigned int gid)
{
    char name[32], *namep;

    snprintf(name, sizeof(name), "%u", uid);
    name[sizeof(name)-1] = '\0';
    if ((namep = strdup(name)) != NULL)
        __pmHashAdd(PCP_ATTR_USERID, namep, attrs);

    snprintf(name, sizeof(name), "%u", gid);
    name[sizeof(name)-1] = '\0';
    if ((namep = strdup(name)) != NULL)
        __pmHashAdd(PCP_ATTR_GROUPID, namep, attrs);

    return 0;
}

/*
 * Set local connection credentials into given hash structure
 */
int
__pmServerSetLocalCreds(int fd, __pmHashCtl *attrs)
{
#if defined(HAVE_STRUCT_UCRED)		/* Linux */
    struct ucred ucred;
    __pmSockLen length = sizeof(ucred);

    if (__pmGetSockOpt(fd, SOL_SOCKET, SO_PEERCRED, &ucred, &length) < 0)
	return -oserror();
    return SetCredentialAttrs(attrs, ucred.uid, ucred.gid);

#elif defined(HAVE_GETPEEREID)		/* MacOSX */
    uid_t uid;
    gid_t gid;

    if (getpeereid(__pmFD(fd), &uid, &gid) < 0)
	return -oserror();
    return SetCredentialAttrs(attrs, uid, gid);

#elif defined(HAVE_GETPEERUCRED)	/* Solaris */
    unsigned int uid, gid;
    ucred_t ucred;

    if (getpeerucred(__pmFD(fd), &ucred) < 0)
	return -oserror();
    uid = ucred_geteuid(&ucred);
    gid = ucred_getegid(&ucred);
    return SetCredentialAttrs(attrs, uid, gid);

#else
    return -EOPNOTSUPP;
#endif
}

static const char *
RequestFamilyString(int index)
{
    if (index == INET_FD)
	return "inet";
    if (index == IPV6_FD)
	return "ipv6";
    return "unknown";
}

void
__pmServerDumpRequestPorts(FILE *stream)
{
    int	i, j;

    fprintf(stream, "%s request port(s):\n"
	  "  sts fd   port  family address\n"
	  "  === ==== ===== ====== =======\n", pmProgname);

    if (localSocketFd != -EPROTO)
	fprintf(stderr, "  %-3s %4d %5s %-6s %s\n",
		(localSocketFd != -1) ? "ok" : "err",
		localSocketFd, "", "unix",
		localSocketPath);

    for (i = 0; i < nReqPorts; i++) {
	ReqPortInfo *rp = &reqPorts[i];
	for (j = 0; j < FAMILIES; j++) {
	    if (rp->fds[j] != -EPROTO)
		fprintf(stderr, "  %-3s %4d %5d %-6s %s\n",
		    (rp->fds[j] != -1) ? "ok" : "err",
		    rp->fds[j], rp->port, RequestFamilyString(j),
		    rp->address ? rp->address : "(any address)");
	}
    }
}

char *
__pmServerRequestPortString(int fd, char *buffer, size_t sz)
{
    int i, j;

    if (fd == localSocketFd) {
	snprintf(buffer, sz, "%s unix request socket %s",
		 pmProgname, localSocketPath);
	return buffer;
    }

    for (i = 0; i < nReqPorts; i++) {
	ReqPortInfo *rp = &reqPorts[i];
	for (j = 0; j < FAMILIES; j++) {
	    if (fd == rp->fds[j]) {
		snprintf(buffer, sz, "%s %s request socket %s",
			pmProgname, RequestFamilyString(j), rp->address);
		return buffer;
	    }
	}
    }
    return NULL;
}

#if !defined(HAVE_SECURE_SOCKETS)

int
__pmSecureServerSetup(const char *db, const char *passwd)
{
    (void)db;
    (void)passwd;
    return 0;
}

int
__pmSecureServerIPCFlags(int fd, int flags)
{
    (void)fd;
    (void)flags;
    return -EOPNOTSUPP;
}

void
__pmSecureServerShutdown(void)
{
    /* nothing to do here */
}

int
__pmSecureServerHandshake(int fd, int flags, __pmHashCtl *attrs)
{
    (void)fd;
    (void)flags;
    (void)attrs;
    return -EOPNOTSUPP;
}

static unsigned int server_features;

int
__pmServerSetFeature(__pmServerFeature wanted)
{
    if (wanted == PM_SERVER_FEATURE_CREDS_REQD ||
	wanted == PM_SERVER_FEATURE_UNIX_DOMAIN) {
	server_features |= (1 << wanted);
	return 1;
    }
    return 0;
}

int
__pmServerHasFeature(__pmServerFeature query)
{
    int sts = 0;

    switch (query) {
    case PM_SERVER_FEATURE_IPV6:
	sts = (strcmp(__pmGetAPIConfig("ipv6"), "true") == 0);
	break;
    case PM_SERVER_FEATURE_CREDS_REQD:
    case PM_SERVER_FEATURE_UNIX_DOMAIN:
	if (server_features & (1 << query))
	    sts = 1;
	break;
    default:
	break;
    }
    return sts;
}

#endif /* !HAVE_SECURE_SOCKETS */<|MERGE_RESOLUTION|>--- conflicted
+++ resolved
@@ -102,12 +102,6 @@
 	localSocketPath = __pmPMCDLocalSocketDefault();
 }
 
-<<<<<<< HEAD
-const char *
-__pmServerGetLocalSocket(void)
-{
-    return localSocketPath;
-=======
 void
 __pmCheckAcceptedAddress(__pmSockAddr *addr)
 {
@@ -121,7 +115,6 @@
     if (__pmSockAddrGetFamily(addr) == AF_UNIX)
 	__pmSockAddrSetPath(addr, localSocketPath);
 #endif
->>>>>>> 7d6f96ee
 }
 
 /* Increase the capacity of the reqPorts array (maintain the contents) */
