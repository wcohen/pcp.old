--- conflicted
+++ resolved
@@ -315,24 +315,8 @@
 	        rp->fds[INET_FD] = fd;
 		success = 1;
 	    }
-<<<<<<< HEAD
-	    if (cando_ipv6 == -1) {
-		/*
-		 * one trip check to see if IPv6 is supported in the
-		 * current run-time
-		 */
-		const char	*config = __pmGetAPIConfig("ipv6");
-		if (config != NULL && strcmp(config, "true") == 0)
-		    cando_ipv6 = 1;
-		else
-		    cando_ipv6 = 0;
-	    }
-	    if (cando_ipv6 == 1) {
-	    family = AF_INET6;
-=======
 	    if (with_ipv6) {
 		family = AF_INET6;
->>>>>>> 821ddb4e
 		if ((fd = OpenRequestSocket(rp->port, rp->address, &family,
 					    backlog, fdset, &maximum)) >= 0) {
 		    rp->fds[IPV6_FD] = fd;
