/*
 * Copyright (c) 2013 Red Hat.
 * 
 * This library is free software; you can redistribute it and/or modify it
 * under the terms of the GNU Lesser General Public License as published
 * by the Free Software Foundation; either version 2.1 of the License, or
 * (at your option) any later version.
 * 
 * This library is distributed in the hope that it will be useful, but
 * WITHOUT ANY WARRANTY; without even the implied warranty of MERCHANTABILITY
 * or FITNESS FOR A PARTICULAR PURPOSE.  See the GNU Lesser General Public
 * License for more details.
 */

#include <sys/stat.h> 

#include "pmapi.h"
#include "impl.h"
#define SOCKET_INTERNAL
#include "internal.h"
<<<<<<< HEAD
=======
#if defined(HAVE_GETPEERUCRED)
#include <ucred.h>
#endif
#if HAVE_AVAHI
>>>>>>> dd40ff70
#include "avahi.h"

/*
 * Info about a request port that clients may connect to a server on
 */
enum {
    INET_FD     = 0,
    IPV6_FD,
    FAMILIES
};
typedef struct {
    int			fds[FAMILIES];	/* Inet and IPv6 File descriptors */
    int			port;		/* Listening port */
    const char		*address;	/* Network address string (or NULL) */
    __pmServerPresence	*presence;	/* For advertising server presence on the network. */
} ReqPortInfo;

static unsigned         nReqPorts;		/* number of ports */
static unsigned         szReqPorts;		/* capacity of ports array */
static ReqPortInfo      *reqPorts;      	/* ports array */

/*
 * Interfaces we're willing to listen for clients on, from -i
 */
static int	nintf;
static char	**intflist;

/*
 * Ports we're willing to listen for clients on, from -p (or env)
 */
static int	nport;
static int	*portlist;

/*
 * The unix domain socket we're willing to listen for clients on, from -s (or env)
 */
static const char *localSocketPath;
static int   localSocketFd = -EPROTO;
static const char *serviceSpec;

int
__pmServerAddInterface(const char *address)
{
    size_t size = (nintf+1) * sizeof(char *);

    /* one (of possibly several) IP addresses for client requests */
    intflist = (char **)realloc(intflist, nintf * sizeof(char *));
    if (intflist == NULL)
	__pmNoMem("AddInterface: cannot grow interface list", size, PM_FATAL_ERR);
    intflist[nintf++] = strdup(address);
    return nintf;
}

int
__pmServerAddPorts(const char *ports)
{
    char	*endptr, *p = (char *)ports;

    /*
     * one (of possibly several) ports for client requests
     * ... accept a comma separated list of ports here
     */
    for ( ; ; ) {
	size_t	size = (nport + 1) * sizeof(int);
	int	port = (int)strtol(p, &endptr, 0);

	if ((*endptr != '\0' && *endptr != ',') || port < 0)
	    return -EINVAL;
	if ((portlist = (int *)realloc(portlist, size)) == NULL)
	    __pmNoMem("AddPorts: cannot grow port list", size, PM_FATAL_ERR);
	portlist[nport++] = port;
	if (*endptr == '\0')
	    break;
	p = &endptr[1];
    }
    return nport;
}

void
__pmServerSetLocalSocket(const char *path)
{
    if (path != NULL && *path != '\0')
	localSocketPath = strdup(path);
    else
	localSocketPath = __pmPMCDLocalSocketDefault();
}

void
__pmServerSetServiceSpec(const char *spec)
{
    if (spec != NULL && *spec != '\0')
	serviceSpec = strdup(spec);
    else
	serviceSpec = SERVER_SERVICE_SPEC;
}

void
__pmCheckAcceptedAddress(__pmSockAddr *addr)
{
#if defined(HAVE_STRUCT_SOCKADDR_UN)
    /*
     * accept(3) doesn't set the peer address for unix domain sockets.
     * We need to do it ourselves. The address family
     * is set, so we can use it to test. There is only one unix domain socket
     * open, so we know its path.
     */
    if (__pmSockAddrGetFamily(addr) == AF_UNIX)
	__pmSockAddrSetPath(addr, localSocketPath);
#endif
}

/* Increase the capacity of the reqPorts array (maintain the contents) */
static void
GrowRequestPorts(void)
{
    size_t	need;

    szReqPorts += 4;
    need = szReqPorts * sizeof(ReqPortInfo);
    reqPorts = (ReqPortInfo*)realloc(reqPorts, need);
    if (reqPorts == NULL) {
	__pmNoMem("GrowRequestPorts: can't grow request port array",
		need, PM_FATAL_ERR);
    }
}

/* Add a request port to the reqPorts array */
static int
AddRequestPort(const char *address, int port)
{
    ReqPortInfo	*rp;

    if (address == NULL)
	address = "INADDR_ANY";

    if (nReqPorts == szReqPorts)
	GrowRequestPorts();
    rp = &reqPorts[nReqPorts];
    rp->fds[INET_FD] = -1;
    rp->fds[IPV6_FD] = -1;
    rp->address = address;
    rp->port = port;
    rp->presence = NULL;
    nReqPorts++;

#ifdef PCP_DEBUG
    if (pmDebug & DBG_TRACE_APPL0)
        fprintf(stderr, "AddRequestPort: %s port %d\n", rp->address, rp->port);
#endif

    return nReqPorts;   /* success */
}

static int
SetupRequestPorts(void)
{
    int	i, n;

    /* check for duplicate ports, remove duplicates */
    for (i = 0; i < nport; i++) {
	for (n = i + 1; n < nport; n++) {
	    if (portlist[i] == portlist[n])
		break;
	}
	if (n < nport) {
	    __pmNotifyErr(LOG_WARNING,
		"%s: duplicate client request port (%d) will be ignored\n",
                     pmProgname, portlist[n]);
	    portlist[n] = -1;
	}
    }

    if (nintf == 0) {
	/* no interface options specified, allow connections on any address */
	for (n = 0; n < nport; n++) {
	    if (portlist[n] != -1)
		AddRequestPort(NULL, portlist[n]);
	}
    }
    else {
	for (i = 0; i < nintf; i++) {
	    for (n = 0; n < nport; n++) {
		if (portlist[n] == -1 || intflist[i] == NULL)
		    continue;
		AddRequestPort(intflist[i], portlist[n]);
	    }
	}
    }
    return 0;
}

static const char *
AddressFamily(int family)
{
    if (family ==  AF_INET)
	return "inet";
    if (family == AF_INET6)
	return "ipv6";
#if defined(HAVE_STRUCT_SOCKADDR_UN)
    if (family == AF_UNIX)
	return "unix";
#endif
    return "unknown";
}

/*
 * Create socket for incoming connections and bind to it an address for
 * clients to use.  Returns -1 on failure.
 *
 * If '*family' is AF_UNIX and unix domain sockets are supported:
 * 'port' is ignored and 'address' is the path to the socket file in the filesystem.
 *
 * Otherwise:
 * address is a string representing the Inet/IPv6 address that the port
 * is advertised for.  To allow connections to all this host's internet
 * addresses from clients use address = "INADDR_ANY".
 * On input, 'family' is a pointer to the address family to use (AF_INET,
 * AF_INET6) if the address specified is empty.  If the spec is not
 * empty then family is ignored and is set to the actual address family
 * used. 'family' must be initialized to AF_UNSPEC, in this case.
 */
static int
OpenRequestSocket(int port, const char *address, int *family,
		  int backlog, __pmFdSet *fdset, int *maximum)
{
    int			fd = -1;
    int			one, sts;
    __pmSockAddr	*myAddr;
    int			isUnix = 0;

    /*
     * Using this flag will eliminate the need for more conditional
     * compilation below, hopefully making the code easier to read and maintain.
     */
#if defined(HAVE_STRUCT_SOCKADDR_UN)
    if (*family == AF_UNIX)
	isUnix = 1;
#endif

    if (isUnix) {
	if ((myAddr = __pmSockAddrAlloc()) == NULL) {
	    __pmNoMem("OpenRequestSocket: can't allocate socket address",
		      sizeof(*myAddr), PM_FATAL_ERR);
	}

	/* Initialize the address. */
	__pmSockAddrSetFamily(myAddr, *family);
	__pmSockAddrSetPath(myAddr, address);

	/* Create the socket. */
	fd = __pmCreateUnixSocket();
    }
    else {
	if ((myAddr = __pmStringToSockAddr(address)) == NULL) {
	    __pmNotifyErr(LOG_ERR, "OpenRequestSocket(%d, %s) invalid address\n",
			  port, address);
	    goto fail;
	}

	/*
	 * If the address is unspecified, then use the address family we
	 * have been given, otherwise the family will be determined by
	 * __pmStringToSockAddr.
	 */
	if (address == NULL || strcmp(address, "INADDR_ANY") == 0)
	    __pmSockAddrSetFamily(myAddr, *family);
	else
	    *family = __pmSockAddrGetFamily(myAddr);
	__pmSockAddrSetPort(myAddr, port);

	/* Create the socket. */
	if (*family == AF_INET)
	    fd = __pmCreateSocket();
	else if (*family == AF_INET6)
	    fd = __pmCreateIPv6Socket();
	else {
	    __pmNotifyErr(LOG_ERR, "OpenRequestSocket(%d, %s) invalid address family: %d\n",
			  port, address, *family);
	    goto fail;
	}
    }

    if (fd < 0) {
	__pmNotifyErr(LOG_ERR, "OpenRequestSocket(%d, %s, %s) __pmCreateSocket: %s\n",
		port, address, AddressFamily(*family), netstrerror());
	goto fail;
    }

    /* Ignore dead client connections. */
    one = 1;
#ifndef IS_MINGW
    if (__pmSetSockOpt(fd, SOL_SOCKET, SO_REUSEADDR, (char *)&one,
		       (__pmSockLen)sizeof(one)) < 0) {
	__pmNotifyErr(LOG_ERR,
		      "OpenRequestSocket(%d, %s, %s) __pmSetSockOpt(SO_REUSEADDR): %s\n",
		      port, address, AddressFamily(*family), netstrerror());
	goto fail;
    }
#else
    if (__pmSetSockOpt(fd, SOL_SOCKET, SO_EXCLUSIVEADDRUSE, (char *)&one,
		       (__pmSockLen)sizeof(one)) < 0) {
	__pmNotifyErr(LOG_ERR,
		      "OpenRequestSocket(%d, %s, %s) __pmSetSockOpt(EXCLUSIVEADDRUSE): %s\n",
		      port, address, AddressFamily(*family), netstrerror());
	goto fail;
    }
#endif

    /* and keep alive please - bad networks eat fds */
    if (__pmSetSockOpt(fd, SOL_SOCKET, SO_KEEPALIVE, (char *)&one,
		(__pmSockLen)sizeof(one)) < 0) {
	__pmNotifyErr(LOG_ERR,
		"OpenRequestSocket(%d, %s, %s) __pmSetSockOpt(SO_KEEPALIVE): %s\n",
		port, address, AddressFamily(*family), netstrerror());
	goto fail;
    }

    sts = __pmBind(fd, (void *)myAddr, __pmSockAddrSize());
    __pmSockAddrFree(myAddr);
    myAddr = NULL;
    if (sts < 0) {
	sts = neterror();
	__pmNotifyErr(LOG_ERR, "OpenRequestSocket(%d, %s, %s) __pmBind: %s\n",
		port, address, AddressFamily(*family), netstrerror());
	if (sts == EADDRINUSE)
	    __pmNotifyErr(LOG_ERR, "%s may already be running\n", pmProgname);
	goto fail;
    }

    if (isUnix) {
	/*
	 * For unix domain sockets, grant rw access to the socket for all,
	 * otherwise, on linux platforms, connection will not be possible.
	 * This must be done AFTER binding the address. See Unix(7) for details.
	 */
	sts = chmod(address, S_IRUSR | S_IWUSR | S_IRGRP | S_IWGRP | S_IROTH | S_IWOTH);
	if (sts != 0) {
	    __pmNotifyErr(LOG_ERR,
		"OpenRequestSocket(%d, %s, %s) chmod(%s): %s\n",
		port, address, AddressFamily(*family), address, strerror(errno));
	    goto fail;
	}
    }

    sts = __pmListen(fd, backlog);	/* Max. pending connection requests */
    if (sts < 0) {
	__pmNotifyErr(LOG_ERR, "OpenRequestSocket(%d, %s, %s) __pmListen: %s\n",
		port, address, AddressFamily(*family), netstrerror());
	goto fail;
    }

    if (fd > *maximum)
	*maximum = fd;
    __pmFD_SET(fd, fdset);
    return fd;

fail:
    if (fd != -1) {
        __pmCloseSocket(fd);
	/* We must unlink the socket file. */
	if (isUnix)
	    unlink(address);
    }
    if (myAddr)
        __pmSockAddrFree(myAddr);
    return -1;
}

/*
 * Open request ports for client connections.
 * For each request port, open an inet and IPv6 (if supported) socket
 * for clients. Also open a local unix domain socket, if it has been
 * specified
 */
static int
OpenRequestPorts(__pmFdSet *fdset, int backlog)
{
    int i, fd, family, success = 0, maximum = -1;
    int with_ipv6 = strcmp(__pmGetAPIConfig("ipv6"), "true") == 0;

    for (i = 0; i < nReqPorts; i++) {
	ReqPortInfo	*rp = &reqPorts[i];
	int		portsOpened = 0;;

	/*
	 * If the spec is NULL or "INADDR_ANY", then we open one socket
	 * for each address family (inet, IPv6).  Otherwise, the address
	 * family will be determined by OpenRequestSocket.  Reporting of
	 * all errors is left to OpenRequestSocket to avoid doubling up.
	 */
	if (rp->address == NULL || strcmp(rp->address, "INADDR_ANY") == 0) {
	    family = AF_INET;
	    if ((fd = OpenRequestSocket(rp->port, rp->address, &family,
					backlog, fdset, &maximum)) >= 0) {
	        rp->fds[INET_FD] = fd;
		++portsOpened;
		success = 1;
	    }
	    if (with_ipv6) {
		family = AF_INET6;
		if ((fd = OpenRequestSocket(rp->port, rp->address, &family,
					    backlog, fdset, &maximum)) >= 0) {
		    rp->fds[IPV6_FD] = fd;
		    ++portsOpened;
		    success = 1;
		}
	    }
	    else
		rp->fds[IPV6_FD] = -EPROTO;
	}
	else {
	    family = AF_UNSPEC;
	    if ((fd = OpenRequestSocket(rp->port, rp->address, &family,
					backlog, fdset, &maximum)) >= 0) {
	        if (family == AF_INET) {
		    rp->fds[INET_FD] = fd;
		    ++portsOpened;
		    success = 1;
		}
		else if (family == AF_INET6) {
		    rp->fds[IPV6_FD] = fd;
		    ++portsOpened;
		    success = 1;
		}
	    }
	}
	if (portsOpened > 0) {
	    /* Advertise our presence on the network, if requested. */
	    if (serviceSpec != NULL) {
		rp->presence =  __pmServerAdvertisePresence(serviceSpec,
							    rp->port);
	    }
	}
    }

    /* Open a local unix domain socket, if specified, and supported. */
    if (localSocketPath != NULL) {
#if defined(HAVE_STRUCT_SOCKADDR_UN)
	family = AF_UNIX;
	if ((localSocketFd = OpenRequestSocket(0, localSocketPath, &family,
					       backlog, fdset, &maximum)) >= 0) {
	    __pmServerSetFeature(PM_SERVER_FEATURE_UNIX_DOMAIN);
	    success = 1;
	}
#else
	__pmNotifyErr(LOG_ERR, "%s: unix domain sockets are not supported\n",
		      pmProgname);
#endif
    }

    if (success)
	return maximum;

    __pmNotifyErr(LOG_ERR, "%s: can't open any request ports, exiting\n",
		pmProgname);
    return -1;
}

int
__pmServerOpenRequestPorts(__pmFdSet *fdset, int backlog)
{
    int sts;

    if ((sts = SetupRequestPorts()) < 0)
	return sts;
    return OpenRequestPorts(fdset, backlog);
}

void
__pmServerCloseRequestPorts(void)
{
    int i, fd;

    for (i = 0; i < nReqPorts; i++) {
	/* No longer advertise our presence on the network. */
	if (reqPorts[i].presence != NULL)
	    __pmServerUnadvertisePresence(reqPorts[i].presence);
	if ((fd = reqPorts[i].fds[INET_FD]) >= 0)
	    __pmCloseSocket(fd);
	if ((fd = reqPorts[i].fds[IPV6_FD]) >= 0)
	    __pmCloseSocket(fd);
    }
    if (localSocketFd >= 0) {
        __pmCloseSocket(localSocketFd);
	localSocketFd = -EPROTO;

	/* We must remove the socket file. */
	if (unlink(localSocketPath) != 0 && oserror() != ENOENT) {
	    char	errmsg[PM_MAXERRMSGLEN];
	    __pmNotifyErr(LOG_ERR, "%s: can't unlink %s (uid=%d,euid=%d): %s",
			  pmProgname, localSocketPath, getuid(), geteuid(),
			  osstrerror_r(errmsg, sizeof(errmsg)));
	}
    }
}

/*
 * Accept any new client connections
 */
void
__pmServerAddNewClients(__pmFdSet *fdset, __pmServerCallback NewClient)
{
    int i, fd;

#if defined(HAVE_STRUCT_SOCKADDR_UN)
    /* Check the local unix domain fd. */
    if (localSocketFd >= 0)
	NewClient(fdset, localSocketFd, AF_UNIX);
#endif

    for (i = 0; i < nReqPorts; i++) {
	/* Check the inet and ipv6 fds. */
	if ((fd = reqPorts[i].fds[INET_FD]) >= 0)
	    NewClient(fdset, fd, AF_INET);
	if ((fd = reqPorts[i].fds[IPV6_FD]) >= 0)
	    NewClient(fdset, fd, AF_INET6);
    }
}

static int
SetCredentialAttrs(__pmHashCtl *attrs, unsigned int pid, unsigned int uid, unsigned int gid)
{
    char name[32], *namep;

    snprintf(name, sizeof(name), "%u", uid);
    name[sizeof(name)-1] = '\0';
    if ((namep = strdup(name)) != NULL)
        __pmHashAdd(PCP_ATTR_USERID, namep, attrs);

    snprintf(name, sizeof(name), "%u", gid);
    name[sizeof(name)-1] = '\0';
    if ((namep = strdup(name)) != NULL)
        __pmHashAdd(PCP_ATTR_GROUPID, namep, attrs);

    if (!pid)	/* not available on all platforms */
	return 0;

    snprintf(name, sizeof(name), "%u", pid);
    name[sizeof(name)-1] = '\0';
    if ((namep = strdup(name)) != NULL)
        __pmHashAdd(PCP_ATTR_PROCESSID, namep, attrs);

    return 0;
}

/*
 * Set local connection credentials into given hash structure
 */
int
__pmServerSetLocalCreds(int fd, __pmHashCtl *attrs)
{
#if defined(HAVE_STRUCT_UCRED)		/* Linux */
    struct ucred ucred;
    __pmSockLen length = sizeof(ucred);

    if (__pmGetSockOpt(fd, SOL_SOCKET, SO_PEERCRED, &ucred, &length) < 0)
	return -oserror();
    return SetCredentialAttrs(attrs, ucred.pid, ucred.uid, ucred.gid);

#elif defined(HAVE_GETPEEREID)		/* MacOSX */
    uid_t uid;
    gid_t gid;

    if (getpeereid(__pmFD(fd), &uid, &gid) < 0)
	return -oserror();
    return SetCredentialAttrs(attrs, 0, uid, gid);

#elif defined(HAVE_GETPEERUCRED)	/* Solaris */
    unsigned int uid, gid, pid;
    ucred_t *ucred = NULL;

    if (getpeerucred(__pmFD(fd), &ucred) < 0)
	return -oserror();
    pid = ucred_getpid(ucred);
    uid = ucred_geteuid(ucred);
    gid = ucred_getegid(ucred);
    ucred_free(ucred);
    return SetCredentialAttrs(attrs, pid, uid, gid);

#else
    return -EOPNOTSUPP;
#endif
}

static const char *
RequestFamilyString(int index)
{
    if (index == INET_FD)
	return "inet";
    if (index == IPV6_FD)
	return "ipv6";
    return "unknown";
}

void
__pmServerDumpRequestPorts(FILE *stream)
{
    int	i, j;

    fprintf(stream, "%s request port(s):\n"
	  "  sts fd   port  family address\n"
	  "  === ==== ===== ====== =======\n", pmProgname);

    if (localSocketFd != -EPROTO)
	fprintf(stderr, "  %-3s %4d %5s %-6s %s\n",
		(localSocketFd != -1) ? "ok" : "err",
		localSocketFd, "", "unix",
		localSocketPath);

    for (i = 0; i < nReqPorts; i++) {
	ReqPortInfo *rp = &reqPorts[i];
	for (j = 0; j < FAMILIES; j++) {
	    if (rp->fds[j] != -EPROTO)
		fprintf(stderr, "  %-3s %4d %5d %-6s %s\n",
		    (rp->fds[j] != -1) ? "ok" : "err",
		    rp->fds[j], rp->port, RequestFamilyString(j),
		    rp->address ? rp->address : "(any address)");
	}
    }
}

char *
__pmServerRequestPortString(int fd, char *buffer, size_t sz)
{
    int i, j;

    if (fd == localSocketFd) {
	snprintf(buffer, sz, "%s unix request socket %s",
		 pmProgname, localSocketPath);
	return buffer;
    }

    for (i = 0; i < nReqPorts; i++) {
	ReqPortInfo *rp = &reqPorts[i];
	for (j = 0; j < FAMILIES; j++) {
	    if (fd == rp->fds[j]) {
		snprintf(buffer, sz, "%s %s request socket %s",
			pmProgname, RequestFamilyString(j), rp->address);
		return buffer;
	    }
	}
    }
    return NULL;
}

#if !defined(HAVE_SECURE_SOCKETS)

int
__pmSecureServerSetup(const char *db, const char *passwd)
{
    (void)db;
    (void)passwd;
    return 0;
}

int
__pmSecureServerIPCFlags(int fd, int flags)
{
    (void)fd;
    (void)flags;
    return -EOPNOTSUPP;
}

void
__pmSecureServerShutdown(void)
{
    /* nothing to do here */
}

int
__pmSecureServerHandshake(int fd, int flags, __pmHashCtl *attrs)
{
    (void)fd;
    (void)flags;
    (void)attrs;
    return -EOPNOTSUPP;
}

int
__pmSecureServerHasFeature(__pmServerFeature query)
{
    (void)query;
    return 0;
}

int
__pmSecureServerSetFeature(__pmServerFeature wanted)
{
    (void)wanted;
    return 0;
}

int
__pmSecureServerClearFeature(__pmServerFeature clear)
{
    (void)clear;
    return 0;
}

#endif /* !HAVE_SECURE_SOCKETS */

static unsigned int server_features;

int
__pmServerClearFeature(__pmServerFeature clear)
{
    if (clear == PM_SERVER_FEATURE_DISCOVERY) {
	server_features &= ~(1<<clear);
	return 1;
    }
    return __pmSecureServerClearFeature(clear);
}

int
__pmServerSetFeature(__pmServerFeature wanted)
{
    if (wanted == PM_SERVER_FEATURE_DISCOVERY ||
        wanted == PM_SERVER_FEATURE_CREDS_REQD ||
	wanted == PM_SERVER_FEATURE_UNIX_DOMAIN) {
	server_features |= (1 << wanted);
	return 1;
    }
    return __pmSecureServerSetFeature(wanted);
}

int
__pmServerHasFeature(__pmServerFeature query)
{
    int sts = 0;

    switch (query) {
    case PM_SERVER_FEATURE_IPV6:
	sts = (strcmp(__pmGetAPIConfig("ipv6"), "true") == 0);
	break;
    case PM_SERVER_FEATURE_DISCOVERY:
    case PM_SERVER_FEATURE_CREDS_REQD:
    case PM_SERVER_FEATURE_UNIX_DOMAIN:
	if (server_features & (1 << query))
	    sts = 1;
	break;
    default:
	sts = __pmSecureServerHasFeature(query);
	break;
    }
    return sts;
}

#if defined(HAVE_SERVICE_DISCOVERY)

/*
 * Advertise the given service using all available means. The implementation
 * must support adding and removing individual service specs on the fly.
 * e.g. "pmcd" on port 1234
 */
__pmServerPresence *
__pmServerAdvertisePresence(const char *serviceSpec, int port)
{
    __pmServerPresence *s;

    /* Allocate a server presence and copy the given data. */
    if ((s = malloc(sizeof(*s))) == NULL) {
	__pmNoMem("__pmServerAdvertisePresence: can't allocate __pmServerPresence",
		  sizeof(*s), PM_FATAL_ERR);
    }
    s->serviceSpec = strdup(serviceSpec);
    if (s->serviceSpec == NULL) {
	__pmNoMem("__pmServerAdvertisePresence: can't allocate service spec",
		  strlen(serviceSpec) + 1, PM_FATAL_ERR);
    }
    s->port = port;

    /* Now advertise our presence using all available means. If a particular
     * method is not available or not configured, then the respective call
     * will have no effect. Currently, only Avahi is supported.
     */
    __pmServerAvahiAdvertisePresence(s);
    return s;
}

/*
 * Unadvertise the given service using all available means. The implementation
 * must support removing individual service specs on the fly.
 * e.g. "pmcd" on port 1234
 */
void
__pmServerUnadvertisePresence(__pmServerPresence *s)
{
    /* Unadvertise our presence for all available means. If a particular
     * method is not active, then the respective call will have no effect.
     */
    __pmServerAvahiUnadvertisePresence(s);
    free(s->serviceSpec);
    free(s);
}

#else /* !HAVE_SERVICE_DISCOVERY */

__pmServerPresence *
__pmServerAdvertisePresence(const char *serviceSpec, int port)
{
    (void)serviceSpec;
    (void)port;
    return NULL;
}

void
__pmServerUnadvertisePresence(__pmServerPresence *s)
{
    (void)s;
}

#endif /* !HAVE_SERVICE_DISCOVERY */<|MERGE_RESOLUTION|>--- conflicted
+++ resolved
@@ -18,13 +18,9 @@
 #include "impl.h"
 #define SOCKET_INTERNAL
 #include "internal.h"
-<<<<<<< HEAD
-=======
 #if defined(HAVE_GETPEERUCRED)
 #include <ucred.h>
 #endif
-#if HAVE_AVAHI
->>>>>>> dd40ff70
 #include "avahi.h"
 
 /*
