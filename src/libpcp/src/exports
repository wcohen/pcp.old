PCP_3.0 {
  global:
    pmAddProfile;
    pmAtomStr;
    pmAtomStr_r;
    pmConvScale;
    pmCtime;
    pmDebug;
    pmDelProfile;
    pmDerivedErrStr;
    pmDestroyContext;
    pmDupContext;
    pmErrStr;
    pmErrStr_r;
    pmEventFlagsStr;
    pmEventFlagsStr_r;
    pmExtractValue;
    pmFetch;
    pmFetchArchive;
    pmflush;
    pmFreeEventResult;
    pmFreeMetricSpec;
    pmFreeResult;
    pmGetArchiveEnd;
    pmGetArchiveLabel;
    pmGetChildren;
    pmGetChildrenStatus;
    pmGetConfig;
    pmGetContextHostName;
    pmGetInDom;
    pmGetInDomArchive;
    pmGetPMNSLocation;
    pmIDStr;
    pmIDStr_r;
    pmInDomStr;
    pmInDomStr_r;
    pmLoadASCIINameSpace;
    pmLoadDerivedConfig;
    pmLoadNameSpace;
    pmLocaltime;
    pmLookupDesc;
    pmLookupInDom;
    pmLookupInDomArchive;
    pmLookupInDomText;
    pmLookupName;
    pmLookupText;
    pmNameAll;
    pmNameID;
    pmNameInDom;
    pmNameInDomArchive;
    pmNewContext;
    pmNewContextZone;
    pmNewZone;
    pmNumberStr;
    pmNumberStr_r;
    pmParseInterval;
    pmParseMetricSpec;
    pmParseTimeWindow;
    pmprintf;
    pmPrintValue;
    pmProgname;
    pmReconnectContext;
    pmRegisterDerived;
    pmSetMode;
    pmSortInstances;
    pmStore;
    pmTraversePMNS;
    pmTraversePMNS_r;
    pmTrimNameSpace;
    pmTypeStr;
    pmTypeStr_r;
    pmUnitsStr;
    pmUnitsStr_r;
    pmUnloadNameSpace;
    pmUnpackEventRecords;
    pmUseContext;
    pmUseZone;
    pmWhichContext;
    pmWhichZone;

    __pmAbsolutePath;
    __pmAccAddAccount;
    __pmAccAddClient;
    __pmAccAddGroup;
    __pmAccAddHost;
    __pmAccAddOp;
    __pmAccAddUser;
    __pmAccDelAccount;
    __pmAccDelClient;
    __pmAccDumpGroups;
    __pmAccDumpHosts;
    __pmAccDumpLists;
    __pmAccDumpUsers;
    __pmAccept;
    __pmAccFreeSavedGroups;
    __pmAccFreeSavedHosts;
    __pmAccFreeSavedLists;
    __pmAccFreeSavedUsers;
    __pmAccRestoreGroups;
    __pmAccRestoreHosts;
    __pmAccRestoreLists;
    __pmAccRestoreUsers;
    __pmAccSaveGroups;
    __pmAccSaveHosts;
    __pmAccSaveLists;
    __pmAccSaveUsers;
    __pmAddHostPorts;
    __pmAddPMNSNode;
    __pmAFblock;
    __pmAFisempty;
    __pmAFregister;
    __pmAFunblock;
    __pmAFunregister;
    __pmAPIConfig;
    __pmAttrKeyStr_r;
    __pmAttrStr_r;
    __pmAuxConnectPMCD;
    __pmAuxConnectPMCDPort;
    __pmAuxConnectPMCDUnixSocket;
    __pmBind;
    __pmCheckEventRecords;
    __pmCheckSum;
    __pmCloseSocket;
    __pmConfig;
    __pmConnect;
    __pmConnectGetPorts;
    __pmConnectLocal;
    __pmConnectLogger;
    __pmConnectPMCD;
    __pmConnectTo;
    __pmControlLog;
    __pmConvertTime;
    __pmCountPDUBuf;
    __pmCreateIPv6Socket;
    __pmCreateSocket;
    __pmCreateUnixSocket;
    __pmDataIPC;
    __pmDataIPCSize;
    __pmDecodeAuth;
    __pmDecodeChildReq;
    __pmDecodeCreds;
    __pmDecodeDesc;
    __pmDecodeDescReq;
    __pmDecodeError;
    __pmDecodeFetch;
    __pmDecodeIDList;
    __pmDecodeInstance;
    __pmDecodeInstanceReq;
    __pmDecodeLogControl;
    __pmDecodeLogRequest;
    __pmDecodeLogStatus;
    __pmDecodeNameList;
    __pmDecodeProfile;
    __pmDecodeResult;
    __pmDecodeText;
    __pmDecodeTextReq;
    __pmDecodeTraversePMNSReq;
    __pmDecodeXtendError;
    __pmDropHostPort;
    __pmDumpContext;
    __pmDumpErrTab;
    __pmDumpEventRecords;
    __pmDumpIDList;
    __pmDumpInResult;
    __pmDumpNameAndStatusList;
    __pmDumpNameList;
    __pmDumpNameSpace;
    __pmDumpProfile;
    __pmDumpResult;
    __pmDumpStatusList;
    __pmEncodeResult;
    __pmEventTrace;
    __pmEventTrace_r;
    __pmExportPMNS;
    __pmFaultInject;
    __pmFaultSummary;
    __pmFD;
    __pmFD_CLR;
    __pmFD_COPY;
    __pmFD_ISSET;
    __pmFD_SET;
    __pmFD_ZERO;
    __pmFindPDUBuf;
    __pmFindPMDA;
    __pmFindProfile;
    __pmFinishResult;
    __pmFixPMNSHashTab;
    __pmFreeAttrsSpec;
    __pmFreeHostAttrsSpec;
    __pmFreeHostSpec;
    __pmFreeInResult;
    __pmFreePMNS;
    __pmFreeProfile;
    __pmFreeResultValues;
    __pmGetAddrInfo;
    __pmGetAPIConfig;
    __pmGetArchiveEnd;
    __pmGetClientId;
    __pmGetInternalState;
    __pmGetNameInfo;
    __pmGetPDU;
    __pmGetPDUCeiling;
    __pmGetSockOpt;
    __pmGetUsername;
    __pmHandleToPtr;
    __pmHashAdd;
    __pmHashClear;
    __pmHashDel;
    __pmHashInit;
    __pmHashSearch;
    __pmHashWalk;
    __pmHashWalkCB;
    __pmHasPMNSFileChanged;
    __pmHostEntAlloc;
    __pmHostEntFree;
    __pmHostEntGetName;
    __pmHostEntGetSockAddr;
    __pmInitLocks;
    __pmInProfile;
    __pmIsLocalhost;
    __pmLastVersionIPC;
    __pmListen;
    __pmLocalPMDA;
    __pmLock;
    __pmLock_libpcp;
    __pmLogCacheClear;
    __pmLogChangeVol;
    __pmLogChkLabel;
    __pmLogClose;
    __pmLogCreate;
    __pmLogFetch;
    __pmLogFetchInterp;
    __pmLogFindLocalPorts;
    __pmLogFindPort;
    __pmLoggerTimeout;
    __pmLogGetInDom;
    __pmLogLoadIndex;
    __pmLogLoadLabel;
    __pmLogLoadMeta;
    __pmLogLookupDesc;
    __pmLogLookupInDom;
    __pmLogName;
    __pmLogNameInDom;
    __pmLogName_r;
    __pmLogNewFile;
    __pmLogOpen;
    __pmLogPutDesc;
    __pmLogPutIndex;
    __pmLogPutInDom;
    __pmLogPutResult;
    __pmLogRead;
    __pmLogReads;
    __pmLogResetInterp;
    __pmLogSetTime;
    __pmLogWriteLabel;
    __pmLookupAttrKey;
    __pmLookupDSO;
    __pmLoopBackAddress;
    __pmMapErrno;
    __pmMemoryMap;
    __pmMemoryUnmap;
    __pmMktime;
    __pmMultiThreaded;
    __pmNativeConfig;
    __pmNativePath;
    __pmNewPMNS;
    __pmNoMem;
    __pmNotifyErr;
    __pmOpenLog;
    __pmOptFetchAdd;
    __pmOptFetchDel;
    __pmOptFetchDump;
    __pmOptFetchGetParams;
    __pmOptFetchPutParams;
    __pmOptFetchRedo;
    __pmOverrideLastFd;
    __pmParseCtime;
    __pmParseDebug;
    __pmParseHostAttrsSpec;
    __pmParseHostSpec;
    __pmParseTime;
    __pmPathSeparator;
    __pmPDUCntIn;
    __pmPDUCntOut;
    __pmPDUTypeStr;
    __pmPDUTypeStr_r;
    __pmPinPDUBuf;
    __pmPrepareFetch;
    __pmPrintDesc;
    __pmPrintIPC;
    __pmPrintStamp;
    __pmPrintTimeval;
    __pmProcessCreate;
    __pmProcessDataSize;
    __pmProcessExists;
    __pmProcessRunTimes;
    __pmProcessTerminate;
    __pmRead;
    __pmRecv;
    __pmRegisterAnon;
    __pmResetIPC;
    __pmRotateLog;
    __pmSecureClientHandshake;
    __pmSecureServerHandshake;
    __pmSecureServerSetup;
    __pmSecureServerShutdown;
    __pmSelectRead;
    __pmSelectWrite;
    __pmSend;
    __pmSendAuth;
    __pmSendChildReq;
    __pmSendCreds;
    __pmSendDesc;
    __pmSendDescReq;
    __pmSendError;
    __pmSendFetch;
    __pmSendIDList;
    __pmSendInstance;
    __pmSendInstanceReq;
    __pmSendLogControl;
    __pmSendLogRequest;
    __pmSendLogStatus;
    __pmSendNameList;
    __pmSendProfile;
    __pmSendResult;
    __pmSendText;
    __pmSendTextReq;
    __pmSendTraversePMNSReq;
    __pmSendXtendError;
    __pmServerAddInterface;
    __pmServerAddNewClients;
    __pmServerAddPorts;
    __pmServerAdvertisePresence;
    __pmServerClearFeature;
    __pmServerCloseRequestPorts;
    __pmServerDumpRequestPorts;
    __pmServerHasFeature;
    __pmServerOpenRequestPorts;
    __pmServerRequestPortString;
    __pmServerSetFeature;
    __pmServerSetLocalCreds;
    __pmServerSetLocalSocket;
    __pmServerSetServiceSpec;
    __pmServerUnadvertisePresence;
    __pmSetClientId;
    __pmSetClientIdArgv;
    __pmSetDataIPC;
    __pmSetInternalState;
    __pmSetPDUCeiling;
    __pmSetPDUCntBuf;
    __pmSetProcessIdentity;
    __pmSetProgname;
    __pmSetSignalHandler;
    __pmSetSocketIPC;
    __pmSetSockOpt;
    __pmSetVersionIPC;
    __pmShutdown;
    __pmSockAddrAlloc;
    __pmSockAddrCompare;
    __pmSockAddrDup;
    __pmSockAddrFree;
    __pmSockAddrGetFamily;
    __pmSockAddrGetPort;
    __pmSockAddrInit;
    __pmSockAddrIsInet;
    __pmSockAddrIsIPv6;
    __pmSockAddrIsLoopBack;
    __pmSockAddrIsUnix;
    __pmSockAddrMask;
    __pmSockAddrSetFamily;
    __pmSockAddrSetPath;
    __pmSockAddrSetPort;
    __pmSockAddrSetScope;
    __pmSockAddrSize;
    __pmSockAddrToString;
    __pmSocketIPC;
    __pmSpecLocalPMDA;
    __pmStringToSockAddr;
    __pmStuffValue;
    __pmSyslog;
    __pmtimevalAdd;
    __pmtimevalFromReal;
    __pmtimevalNow;
    __pmtimevalPause;
    __pmtimevalSleep;
    __pmtimevalSub;
    __pmTimevalSub;
    __pmtimevalToReal;
    __pmTimezone;
    __pmTimezone_r;
    __pmUnlock;
    __pmUnparseHostAttrsSpec;
    __pmUnparseHostSpec;
    __pmUnpinPDUBuf;
    __pmUsePMNS;
    __pmVersionIPC;
    __pmWrite;
    __pmXmitPDU;

  local: *;
};

PCP_3.1 {
  global:
    pmDiscoverServices;
} PCP_3.0;

PCP_3.2 {
  global:
    pmGetContextHostName_r;
    pmGetContextOptions;
    pmGetOptions;
    pmFreeOptions;
    pmUsageMessage;

    __pmStartOptions;
    __pmAddOptArchive;
    __pmAddOptArchiveList;
    __pmAddOptHost;
    __pmAddOptHostList;
    __pmEndOptions;
} PCP_3.1;

PCP_3.3 {
  global:
    pmgetopt_r;

    __pmLogLocalSocketDefault;
    __pmLogLocalSocketUser;
    __pmMakePath;
} PCP_3.2;

PCP_3.4 {
  global:
    __pmConnectCheckError;
    __pmConnectRestoreFlags;
    __pmGetFileStatusFlags;
    __pmSetFileStatusFlags;
    __pmGetFileDescriptorFlags;
    __pmSetFileDescriptorFlags;
    __pmSocketClosed;
    __pmLogPutResult2;
} PCP_3.3;

PCP_3.5 {
  global:
    __pmDumpStack;
    __pmServerCreatePIDFile;
} PCP_3.4;

PCP_3.6 {
  global:
    __pmDiscoverServicesWithOptions;
    __pmDumpNameNode;
    __pmFreeInterpData;
    __pmAddOptArchiveFolio;
} PCP_3.5;

PCP_3.7 {
  global:
    pmFreeHighResResult;
    pmFreeHighResEventResult;
    pmUnpackHighResEventRecords;

    __pmCheckHighResEventRecords;
    __pmDumpHighResEventRecords;
    __pmDumpHighResResult;
    __pmPrintHighResStamp;
    __pmPrintTimespec;
    __pmGetTimespec;
} PCP_3.6;

PCP_3.8 {
  global:
    __pmtimevalInc;
    __pmtimevalDec;
} PCP_3.7;

PCP_3.9 {
  global:
    __pmSendAttr;
    __pmDecodeAttr;
    __pmIgnoreSignalPIPE;
    pmParseUnitsStr;
} PCP_3.8;

PCP_3.10 {
  global:
    __pmPrintMetricNames;
} PCP_3.9;

PCP_3.11 {
  global:
    pmGetVersion;
    pmGetOptionalConfig;
    __pmFetchLocal;
} PCP_3.10;

PCP_3.12 {
  global:
    __pmAFsetup;
} PCP_3.11;

PCP_3.13 {
  global:
    __pmConnectTimeout;
    __pmRequestTimeout;
    __pmSetConnectTimeout;
    __pmSetRequestTimeout;
    __pmStringValue;
} PCP_3.12;

PCP_3.14 {
    pmCreateFetchGroup;
    pmGetFetchGroupContext;
    pmExtendFetchGroup_item;
    pmExtendFetchGroup_indom;
    pmExtendFetchGroup_event;
    pmExtendFetchGroup_timestamp;
    pmFetchGroup;
    pmDestroyFetchGroup;
    pmRegisterDerivedMetric;
} PCP_3.13;

PCP_3.15 {
    __pmSecureServerCertificateSetup;
    __pmServerGetFeaturesFromPDU;
} PCP_3.14;

PCP_3.16 {
  global:
    pmSemStr;
    pmSemStr_r;
    __pmAddOptContainer;
    __pmSetLocalContextFlag;
    __pmSetLocalContextTable;
} PCP_3.15;

PCP_3.17 {
    __pmGetLongOptions;
} PCP_3.16;

PCP_3.18 {
    __pmLock_extcall;
    __pmFeaturesIPC;
    __pmSetFeaturesIPC;
    __pmCurrentContext;
} PCP_3.17;

PCP_3.19 {
    __pmLogRead_ctx;
} PCP_3.18;

PCP_3.20 {
<<<<<<< HEAD
  global:
    pmGetContextLabels;
    pmGetDomainLabels;
    pmGetInDomLabels;
    pmGetClusterLabels;
    pmGetItemLabels;
    pmGetInstancesLabels;
    pmLookupLabels;
    pmMergeLabels;
    pmMergeLabelSets;
    pmFreeLabelSets;

    __pmAddLabels;
    __pmMergeLabels;
    __pmParseLabels;
    __pmParseLabelSet;
    __pmGetContextLabels;
    __pmGetDomainLabels;
    __pmDumpLabelSet;
    __pmDumpLabelSets;

    __pmSendLabel;
    __pmSendLabelReq;
    __pmRecvLabel;
    __pmRecvLabelReq;
    __pmDecodeLabel;
    __pmDecodeLabelReq;
=======
    __pmFopen;
    __pmFdopen;
    __pmFseek;
    __pmRewind;
    __pmFtell;
    __pmFgetc;
    __pmFread;
    __pmFwrite;
    __pmFflush;
    __pmFsync;
    __pmLseek;
    __pmFstat;
    __pmFileno;
    __pmFeof;
    __pmFerror;
    __pmClearerr;
    __pmSetvbuf;
    __pmFclose;
>>>>>>> 47deaf63
} PCP_3.19;<|MERGE_RESOLUTION|>--- conflicted
+++ resolved
@@ -552,35 +552,6 @@
 } PCP_3.18;
 
 PCP_3.20 {
-<<<<<<< HEAD
-  global:
-    pmGetContextLabels;
-    pmGetDomainLabels;
-    pmGetInDomLabels;
-    pmGetClusterLabels;
-    pmGetItemLabels;
-    pmGetInstancesLabels;
-    pmLookupLabels;
-    pmMergeLabels;
-    pmMergeLabelSets;
-    pmFreeLabelSets;
-
-    __pmAddLabels;
-    __pmMergeLabels;
-    __pmParseLabels;
-    __pmParseLabelSet;
-    __pmGetContextLabels;
-    __pmGetDomainLabels;
-    __pmDumpLabelSet;
-    __pmDumpLabelSets;
-
-    __pmSendLabel;
-    __pmSendLabelReq;
-    __pmRecvLabel;
-    __pmRecvLabelReq;
-    __pmDecodeLabel;
-    __pmDecodeLabelReq;
-=======
     __pmFopen;
     __pmFdopen;
     __pmFseek;
@@ -599,5 +570,34 @@
     __pmClearerr;
     __pmSetvbuf;
     __pmFclose;
->>>>>>> 47deaf63
-} PCP_3.19;+} PCP_3.19;
+
+PCP_3.30 {
+  global:
+    pmGetContextLabels;
+    pmGetDomainLabels;
+    pmGetInDomLabels;
+    pmGetClusterLabels;
+    pmGetItemLabels;
+    pmGetInstancesLabels;
+    pmLookupLabels;
+    pmMergeLabels;
+    pmMergeLabelSets;
+    pmFreeLabelSets;
+
+    __pmAddLabels;
+    __pmMergeLabels;
+    __pmParseLabels;
+    __pmParseLabelSet;
+    __pmGetContextLabels;
+    __pmGetDomainLabels;
+    __pmDumpLabelSet;
+    __pmDumpLabelSets;
+
+    __pmSendLabel;
+    __pmSendLabelReq;
+    __pmRecvLabel;
+    __pmRecvLabelReq;
+    __pmDecodeLabel;
+    __pmDecodeLabelReq;
+} PCP_3.20;