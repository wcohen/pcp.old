--- conflicted
+++ resolved
@@ -1934,20 +1934,11 @@
     if (ctxp->c_pmcd->pc_curpdu != 0)
 	return PM_ERR_CTXBUSY;
 
-<<<<<<< HEAD
     n = __pmSendChildReq(ctxp->c_pmcd->pc_fd, __pmPtrToHandle(ctxp),
 		name, wantstatus);
-    if (n < 0) {
-        n =  __pmMapErrno(n);
-    }
-
-    return 0;
-=======
-    n = __pmSendChildReq(ctxp->c_pmcd->pc_fd, PDU_BINARY, name, wantstatus);
     if (n < 0)
 	n =  __pmMapErrno(n);
     return n;
->>>>>>> 30f6900a
 }
 
 int
@@ -1978,24 +1969,12 @@
     if (n == PDU_PMNS_NAMES) {
 	int numnames;
 
-<<<<<<< HEAD
 	n = __pmDecodeNameList(pb, &numnames, offspring, statuslist);
-	if (n >= 0) {
-=======
-	n = __pmDecodeNameList(pb, PDU_BINARY, &numnames, 
-			       offspring, statuslist);
 	if (n >= 0)
->>>>>>> 30f6900a
 	    n = numnames;
     }
-<<<<<<< HEAD
-    else if (n == PDU_ERROR) {
+    else if (n == PDU_ERROR)
 	__pmDecodeError(pb, &n);
-	    }
-=======
-    else if (n == PDU_ERROR)
-	__pmDecodeError(pb, PDU_BINARY, &n);
->>>>>>> 30f6900a
     else if (n != PM_ERR_TIMEOUT)
 	n = PM_ERR_IPC;
     return n;
@@ -2425,13 +2404,8 @@
     int         n;
     __pmPDU      *pb;
 
-<<<<<<< HEAD
     n = __pmGetPDU(ctxp->c_pmcd->pc_fd, ANY_SIZE, 
                    ctxp->c_pmcd->pc_tout_sec, &pb);
-=======
-    n = __pmGetPDU(ctxp->c_pmcd->pc_fd, PDU_BINARY, 
-		   ctxp->c_pmcd->pc_tout_sec, &pb);
->>>>>>> 30f6900a
     
     if (n == PDU_PMNS_NAMES) {
 	int numnames;
@@ -2770,18 +2744,11 @@
 	    int		xtra;
 	    char	**namelist;
 
-<<<<<<< HEAD
 	    sts = __pmGetPDU(ctxp->c_pmcd->pc_fd, ANY_SIZE, 
-                          TIMEOUT_DEFAULT, &pb);
-	    if (sts == PDU_PMNS_NAMES) {
-
-		sts = __pmDecodeNameList(pb, &numnames, 
-=======
-	    sts = __pmGetPDU(ctxp->c_pmcd->pc_fd, PDU_BINARY, 
 				TIMEOUT_DEFAULT, &pb);
 	    if (sts == PDU_PMNS_NAMES) {
-		sts = __pmDecodeNameList(pb, PDU_BINARY, &numnames, 
->>>>>>> 30f6900a
+
+		sts = __pmDecodeNameList(pb, &numnames, 
 		                      &namelist, NULL);
 		if (sts > 0) {
 		    for (i=0; i<numnames; i++) {
