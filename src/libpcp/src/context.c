--- conflicted
+++ resolved
@@ -185,7 +185,6 @@
 		    goto failsafe;
 		else {
 		    sts = ctxp->c_pmcd->pc_hosts[0].name;
-<<<<<<< HEAD
 		    if (*sts == __pmPathSeparator())
 			goto failsafe;
 		    else if (strcmp(sts, "localhost") == 0)
@@ -195,11 +194,6 @@
 		    gethostname(hostbuf, sizeof(hostbuf));
 		    hostbuf[sizeof(hostbuf) - 1] = '\0';
 		    sts = hostbuf;
-=======
-		    if (*sts == __pmPathSeparator() || strcmp(sts, "localhost") == 0) {
-			sts = hostbuf;
-		    }
->>>>>>> 7b67bde9
 		}
 	    }
 	    break;
