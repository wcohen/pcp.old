--- conflicted
+++ resolved
@@ -434,11 +434,7 @@
     _get_pids_by_name pmcd >$tmp.tmp
     if [ ! -s $tmp.tmp ]
     then
-<<<<<<< HEAD
-	[ "$1" = verbose ] && echo "$prog: PMCD not running"
-=======
  	[ "$1" = verbose ] && echo "$prog: PMCD not running"
->>>>>>> 3d9e7dfc
 	rm -f $PCP_RUN_DIR/pmcd.pid
 	return 0
     fi
@@ -452,14 +448,6 @@
     if [ ! -f $PCP_RUN_DIR/pmcd.pid -a ! -f $logf ]
     then
 	echo "PMCD process ... "`cat $tmp.tmp`
-<<<<<<< HEAD
-	echo "$prog:
-Warning: found no $PCP_RUN_DIR/pmcd.pid
-	 and no $logf.
-	 Assuming an uninstall from a chroot: PMCD not killed.
-	 If this is incorrect, kill -TERM can be applied to the above PID."
-	exit
-=======
         echo "$prog:
 Warning: found no $PCP_RUN_DIR/pmcd.pid
          and no $logf.
@@ -483,50 +471,12 @@
     else
 	TOKILL=
     fi
->>>>>>> 3d9e7dfc
 
     # Send pmcd a SIGTERM, which is noted as a pending shutdown.
     # When finished the currently active request, pmcd will close any
     # connections, wait for any agents, and then exit.
     # On failure, resort to SIGKILL.
     #
-<<<<<<< HEAD
-    elif [ -f $PCP_RUN_DIR/pmcd.pid ]
-    then
-	TOKILL=`cat $PCP_RUN_DIR/pmcd.pid`
-	if grep "^$TOKILL$" $tmp.tmp >/dev/null
-	then
-	    kill -TERM $TOKILL >/dev/null 2>&1
-	    rm -f $PCP_RUN_DIR/pmcd.pid
-	else
-	    echo "PMCD process ... "`cat $tmp.tmp`
-	    echo "$prog:
-Warning: process ID in $PCP_RUN_DIR/pmcd.pid is $TOKILL.
-	 Check logfile $logf. When you are ready to proceed, remove
-	 $PCP_RUN_DIR/pmcd.pid before retrying."
-	    exit
-	fi
-    else
-	$PCP_KILLALL_PROG -TERM pmcd > /dev/null 2>&1
-    fi
-    $ECHO $PCP_ECHO_N "Waiting for PMCD to terminate ...""$PCP_ECHO_C"
-    delay=200	# tenths of a second
-    while [ $delay -gt 0 ]
-    do
-	_get_pids_by_name pmcd >$tmp.tmp
-	[ ! -s $tmp.tmp ] && break
-	pmsleep 0.1
-	delay=`expr $delay - 1`
-	[ `expr $delay % 10` -ne 0 ] || $ECHO $PCP_ECHO_N ".""$PCP_ECHO_C"
-    done
-    if [ $delay -eq 0 ]	# It just WON'T DIE, give up.
-    then
-	echo "PMCD process ... "`cat $tmp.tmp`
-	echo "$prog: Warning: PMCD won't die!"
-	exit
-    fi
-     $RC_STATUS -v
-=======
     $ECHO $PCP_ECHO_N "Waiting for PMCD to terminate ...""$PCP_ECHO_C"
     delay=80	# tenths of a second
     for SIG in TERM KILL
@@ -567,7 +517,6 @@
     done
     _killpmdas
     $RC_STATUS -v
->>>>>>> 3d9e7dfc
     pmpost "stop pmcd from $PCP_RC_DIR/pcp"
 }
 
