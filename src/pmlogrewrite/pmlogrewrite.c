--- conflicted
+++ resolved
@@ -302,13 +302,8 @@
 		    closedir(dirp);
 	    }
 	    else {
-<<<<<<< HEAD
-		fprintf(stderr, "%s: Error: -c config %s is not a file or directory\n", pmProgname, optarg);
-		errflag++;
-=======
-		pmprintf("Error: -c config %s is not a file or directory\n", opts.optarg);
+		pmprintf("%s: Error: -c config %s is not a file or directory\n", pmProgname, opts.optarg);
 		opts.errors++;
->>>>>>> 8da53d26
 	    }
 	    if (nconf > 0 && conf == NULL) {
 		fprintf(stderr, "%s: Error: conf[%d] realloc(%d) failed: %s\n", pmProgname, nconf, (int)(nconf*sizeof(conf[0])), strerror(errno));
