/*
 * Web PMDA, based on generic driver for a daemon-based PMDA
 *
 * Copyright (c) 2012 Red Hat.
 * Copyright (c) 2000-2003 Silicon Graphics, Inc.  All Rights Reserved.
 * 
 * This program is free software; you can redistribute it and/or modify it
 * under the terms of the GNU General Public License as published by the
 * Free Software Foundation; either version 2 of the License, or (at your
 * option) any later version.
 * 
 * This program is distributed in the hope that it will be useful, but
 * WITHOUT ANY WARRANTY; without even the implied warranty of MERCHANTABILITY
 * or FITNESS FOR A PARTICULAR PURPOSE.  See the GNU General Public License
 * for more details.
 */

#include "weblog.h"
#include "domain.h"
#if defined(HAVE_REGEX_H)
#include <regex.h>
#endif
#if defined(HAVE_SYS_WAIT_H)
#include <sys/wait.h>
#endif
#if defined(HAVE_SCHED_H)
#include <sched.h>
#endif

#ifdef IS_SOLARIS
#define CLONE_VM        0x00000100 
#elif !defined(CLONE_VM)
#define CLONE_VM        0x0
#endif

#ifndef HAVE_SPROC
int sproc (void (*entry) (void *), int flags, void *arg);
#endif

/* path to the configuration file */
static char	*configFileName = (char*)0;

/* line number of configuration file */
static int	line = 0;

/* number of errors in configuration file */
static int	err = 0;

/* configured for num of servers */
__uint32_t	wl_numServers = 0;

/* number of active servers */
__uint32_t	wl_numActive = 0;

/* check logs every 15 seconds by default */
__uint32_t	wl_refreshDelay = 15;

/* re-open logs if unchanged in this number of seconds */
__uint32_t	wl_chkDelay = 20;

/* max servers per sproc */
__uint32_t	wl_sprocThresh = 80;

/* number of sprocs spawned */
__uint32_t	wl_numSprocs = 0;

/* number of regex parsed */
__uint32_t	wl_numRegex = 0;

/* list of web servers */
WebServer	*wl_servers = (WebServer*)0;

/* list of regular expressions */
WebRegex	*wl_regexTable = (WebRegex*)0;

/* instance table of web servers */
pmdaInstid	*wl_serverInst = (pmdaInstid*)0;

/* list of sprocs spawned from the main process */
WebSproc	*wl_sproc;

/* default name for log file */
char		*wl_logFile = "weblog.log";

/* default path to help file */
char		wl_helpFile[MAXPATHLEN];

/* default user name for PMDA */
char		*wl_username = "pcp";

/*
 * Usage Information
 */

void
usage(void)
{
    fprintf(stderr, 
	    "Usage: %s [options] configfile\n\
\n\
Options\n\
  -C            check configuration and exit\n\
  -d domain	PMDA domain number\n\
  -h helpfile   get help text from helpfile rather than default path\n\
  -i port	expect PMCD to connect on given inet port (number or name)\n\
  -l logfile	redirect diagnostics and trace output (default weblog.log)\n\
  -n idlesec	number of seconds of weblog inactivity before checking for\n\
		log rotation\n\
  -p		expect PMCD to supply stdin/stdout (pipe)\n\
  -S num	number of web servers per sproc\n\
  -t delay	maximum number of seconds between reading weblog files\n\
  -u socket	expect PMCD to connect on given unix domain socket\n\
  -U username   user account to run under (default \"pcp\")\n\
\n\
If none of the -i, -p or -u options are given, the configuration file is\n\
checked and then %s terminates.\n", pmProgname, pmProgname);
    exit(1);
}

void
logmessage(int priority, const char *format, ...)
{
    va_list     arglist;
    char	buffer[2048];
    char	*level;
    char	*p;
    time_t	now;

    buffer[0] = '\0';
    time(&now);

    switch (priority) {
        case LOG_EMERG :
            level = "Emergency";
            break;
        case LOG_ALERT :
            level = "Alert";
            break;
        case LOG_CRIT :
            level = "Critical";
            break;
        case LOG_ERR :
            level = "Error";
            break;
        case LOG_WARNING :
            level = "Warning";
            break;
        case LOG_NOTICE :
            level = "Notice";
            break;
        case LOG_INFO :
            level = "Info";
            break;
        case LOG_DEBUG :
            level = "Debug";
            break;
        default:
            level = "???";
            break;
    }

    va_start (arglist, format);
    vsnprintf (buffer, sizeof(buffer), format, arglist);
    for (p = buffer; *p; p++);
    if (*(--p) == '\n') *p = '\0';
    fprintf (stderr, "[%.19s] %s(%" FMT_PID ") %s: %s\n", ctime(&now), pmProgname, getpid(), level, buffer) ;
    va_end (arglist) ;
}

/*
 * Errors message during parsing of config file
 */

static void
yyerror(char *s)
{
    fprintf(stderr, "[%s:%d] Error: %s\n", configFileName, line, s);
    err++;
}

/*
 * Warning message during parsing of config file
 */

static void
yywarn(char *s)
{
    fprintf(stderr, "[%s:%d] Warning: %s\n", configFileName, line, s);
}

/*
 * skip remaining characters on this line
 */

static void
skip_to_eol(FILE *f)
{
    int		c;

    while ((c = fgetc(f)) != EOF) {
	if (c == '\n')
	    return;
    }
    return;
}

/*
 * Are we at the end of the line (sucks up spaces and tabs which may preceed 
 * EOL)
 */

static void
check_to_eol(FILE *f)
{
    int		c;
    int		i = 0;

    while ((c = fgetc(f)) != EOF) {
	if (c == '\n')
	    break;
	if (c == ' ' || c == '\t')
	    continue;
	i++;
    }
    if (i)
	yywarn("additional words in line, ignored");

    return;
}

/*
 * Get a word. A word if any text until a whitespace
 */

static int
getword(FILE *f, char *buf, int len)
{
    int		c;
    char	*bend = &buf[len-1];

    while ((c = fgetc(f)) != EOF) {
	if (c == ' ' || c == '\t')
	    continue;
	ungetc(c, f);
	break;
    }

    while ((c = fgetc(f)) != EOF) {
	if (c == ' ' || c == '\t')
	    break;
	if (c == '\n') {
	    ungetc(c, f);
	    break;
	}
	if (buf < bend) {
	    *buf++ = c;
	    continue;
	}
	else {
	    yyerror("word too long, remainder of line ignored");
	    return -1;
	}
    }
    *buf = '\0';

    return c == EOF ? 0 : 1;
}

/*
 * Get the next line from buffer
 */

static int
get_to_eol(FILE *f, char *buf, int len)
{
    int		c;
    char	*bend = &buf[len-1];

    while ((c = fgetc(f)) != EOF) {
	if (c == ' ' || c == '\t')
	    continue;
	ungetc(c, f);
	break;
    }

    while ((c = fgetc(f)) != EOF) {
	if (c == '\n')
	    break;
	if (buf < bend) {
	    *buf++ = c;
	    continue;
	}
	else {
	    yyerror("list of words too long, remainder of line ignored");
	    return -1;
	}
    }
    *buf = '\0';
    return c == EOF ? 0 : 1;
}

/*
 * Replacement for pmdaMainLoop
 * Has a select loop on pipe from PMCD, reads in PDUs and acts on them 
 * appropriately.
 */

static void
receivePDUs(pmdaInterface *dispatch)
{
    int			nfds = 0;
    time_t		interval = 0;
    int			sts = 0;
    struct timeval	timeout;
    fd_set		rfds;


    FD_ZERO(&rfds);
    nfds = fileno(stdin)+1;

    for (;;) {

	FD_SET(fileno(stdin), &rfds);
	__pmtimevalNow(&timeout);
	timeout.tv_usec = 0;
	interval = (time_t)wl_refreshDelay - (timeout.tv_sec % (time_t)wl_refreshDelay);
	timeout.tv_sec = interval;

#ifdef PCP_DEBUG
	if (pmDebug & DBG_TRACE_APPL1)
	    logmessage(LOG_DEBUG, "Select set for %d seconds\n", 
			 interval);
#endif

	sts = select(nfds, &rfds, (fd_set*)0, (fd_set*)0, &timeout);
	if (sts < 0) {
	    logmessage(LOG_ERR, "Error on fetch select: %s", netstrerror());
	    exit(1);
	}  

	if (sts == 0) {

#ifdef PCP_DEBUG
	    if (pmDebug & DBG_TRACE_APPL1)
	    	logmessage(LOG_DEBUG, "Select timed out\n");
#endif

	    refreshAll();
	    continue;
	}

	if (__pmdaMainPDU(dispatch) < 0){
	    exit(1);
	}

	if (interval == 0) {
	    refreshAll();
	}

    }
}

/*
 * Catch an SPROC dying, report what we know, and exit
 * -- when main exits, other sprocs will get SIGHUP and exit quietly
 */
static void
onchld(int dummy)
{
    int done;
    int waitStatus;
    int sprocNum;

    while ((done = waitpid(-1, &waitStatus, WNOHANG)) > 0) {
	for (sprocNum = 1; 
	     wl_sproc[sprocNum].pid != done && sprocNum <= wl_numSprocs; 
	     sprocNum++);

	if (sprocNum > wl_numSprocs)
	    {
		logmessage(LOG_INFO, 
			"Unexpected child process (pid=%d) died!\n",
			done);
		continue;
	    }

	if (WIFEXITED(waitStatus)) {

	    if (WEXITSTATUS(waitStatus) == 0)
		logmessage(LOG_INFO, 
			     "Sproc %d (pid=%d) exited normally\n",
			     sprocNum, done);
	    else
		logmessage(LOG_INFO, 
			     "Sproc %d (pid=%d) exited with status = %d\n",
			     sprocNum, done, WEXITSTATUS(waitStatus));
	}
	else if (WIFSIGNALED(waitStatus)) {
	    
#ifdef WCOREDUMP
	    if (WCOREDUMP(waitStatus))
		logmessage(LOG_INFO, 
			     "Sproc %d (pid=%d) received signal = %d and dumped core\n",
			     sprocNum, done, WTERMSIG(waitStatus));
#endif
	    logmessage(LOG_INFO, 
			 "Sproc %d (pid=%d) received signal = %d\n",
			 sprocNum, done, WTERMSIG(waitStatus));
	}
	else {
	    logmessage(LOG_INFO, 
			 "Sproc %d (pid=%d) died, reason unknown\n",
			 sprocNum, done);
	}

	logmessage(LOG_INFO, 
		     "Sproc %d managed servers %d to %d\n",
		     sprocNum,
		     wl_sproc[sprocNum].firstServer,
		     wl_sproc[sprocNum].lastServer);
    }

    logmessage(LOG_INFO, "Main process exiting\n");
    exit(0);
}

/*
 * Parse command line args and the configuration file. Also sets up and fires 
 * off the required sprocs
 */

int
main(int argc, char **argv)
{
    WebServer		*server = (WebServer *)0;
    WebSproc		*proc = (WebSproc *)0;

    char		*endnum = (char*)0;
    char		buf1[FILENAME_MAX];
    char		buf2[FILENAME_MAX];
    char		emess[120];
    char		*pstart, *pend;
    char		argsDone, argFound;
    char		*err_msg;

    int			i = 0;
    int			argCount = 0;
    int			checkOnly = 0;
    int			sts = 0;
    int			sep = __pmPathSeparator();
    int			n = 0;
    int			serverTableSize = 0;
    int			regexTableSize = 0;

    FILE		*configFile = (FILE*)0;
    FILE		*tmpFp = (FILE*)0;

    pmdaInterface	desc;
    struct timeval	delta;

    struct {
	int		*argPos;
	char		*argString;
    } regexargs[2];

#ifdef PCP_DEBUG
    struct timeval	start;
    struct timeval	end;
    double		startTime;
#endif

    __pmSetProgname(argv[0]);

#ifdef PCP_DEBUG
    __pmtimevalNow(&start);
#endif

    wl_isDSO = 0;

    snprintf(wl_helpFile, sizeof(wl_helpFile), "%s%c" "weblog" "%c" "help",
		pmGetConfig("PCP_PMDAS_DIR"), sep, sep);
    pmdaDaemon(&desc, PMDA_INTERFACE_2, pmProgname, WEBSERVER,
		wl_logFile, wl_helpFile);

    while ((n = pmdaGetOpt(argc, argv, "CD:d:h:i:l:n:pS:t:u:U:?", 
			   &desc, &err)) != EOF) {
	switch (n) {

	case 'C':
	    checkOnly = 1;
	    break;

	case 'S':
	    wl_sprocThresh = (int)strtol(optarg, &endnum, 10);
	    if (*endnum != '\0') {
		fprintf(stderr, "%s: -S requires numeric argument\n",
			pmProgname);
		err++;
	    }
	    break;
	    
	case 'n':
	    if (pmParseInterval(optarg, &delta, &err_msg) < 0) {
                    (void)fprintf(stderr,
                            "%s: -n requires a time interval: %s\n",
                            err_msg, pmProgname);
                    free(err_msg);
                    err++;
                }
	    else {
		wl_chkDelay = delta.tv_sec;
	    }
	    break;
	    
	case 't':
	    if (pmParseInterval(optarg, &delta, &err_msg) < 0) {
                    (void)fprintf(stderr,
                            "%s: -t requires a time interval: %s\n",
                            err_msg, pmProgname);
                    free(err_msg);
                    err++;
                }
	    else {
		wl_refreshDelay = delta.tv_sec;
	    }
	    break;

	case 'U':
	    wl_username = optarg;
	    break;

	default:
	    fprintf(stderr, "%s: Unknown option \"-%c\"", pmProgname, (char)n);
	    err++;
	    break;
	}
    }

    if (err || optind != argc-1) {
    	usage();
    }

    line = 0;
    configFileName = argv[optind];
    configFile = fopen(configFileName, "r");
    
    if (configFile == (FILE*)0) {
	fprintf(stderr, "Unable to open config file %s\n", configFileName);
    	usage();
    }

    if (checkOnly == 0) {
	/*
	 * if doing more than just parsing, force errors from here
	 * on into the logfile
	 */
	pmdaOpenLog(&desc);
<<<<<<< HEAD
	__pmSetProcessIdentity("pcp");
=======
	__pmSetProcessIdentity(wl_username);
>>>>>>> 142c2859
    }

    /*
     * Parse the configuration file
     */

    /* These settings should be reflected below */
    regexargs[0].argString = strdup("method");
    regexargs[1].argString = strdup("size");

    while(!feof(configFile)) {

	sts = getword(configFile, buf1, sizeof(buf1));

	if (sts == 0) {
	    /* End of File */
	    break;
	}

	line++;

	if (sts < 0) {
	    /* error, reported in getword() */
	    skip_to_eol(configFile);
	    continue;
	}
	
	if (buf1[0] == '\0' || buf1[0] == '#') {
	    /* comment, or nothing in the line, next line please */
	    skip_to_eol(configFile);
	    continue;
	}

	if (strcasecmp(buf1, "regex_posix") == 0) {
	    /*
	     * Parse a regex specification
	     */

	    if (wl_numRegex == regexTableSize) {
		regexTableSize += 2;
		wl_regexTable = (WebRegex*)realloc(wl_regexTable,
					   regexTableSize * sizeof(WebRegex));
		if (wl_regexTable == (WebRegex*)0) {
		    __pmNoMem("main.wl_regexInst", 
			     (wl_numRegex + 1) * sizeof(WebRegex),
			     PM_FATAL_ERR);
		}
	    }

	    sts = getword(configFile, buf1, sizeof(buf1));

	    if (sts <= 0 || buf1[0] == '\0') {
		if (sts >= 0)
		    yyerror("unable to extract regex name");
		skip_to_eol(configFile);
		continue;
	    }

	    wl_regexTable[wl_numRegex].name = strdup(buf1);

  	    if (wl_numRegex) {
		for (n = 0; n < wl_numRegex; n++) {
		    if (strcmp(wl_regexTable[n].name, 
			       wl_regexTable[wl_numRegex].name) == 0) {

			snprintf(emess, sizeof(emess), "duplicate regex name (%s)",
				wl_regexTable[wl_numRegex].name);
			yyerror(emess);
			break;
		    }
		}
		if (n < wl_numRegex) {
		    skip_to_eol(configFile);
		    continue;
		}
	    }

	    sts = getword(configFile, buf1, sizeof(buf1));

	    if (sts <= 0 || buf1[0] == '\0') {
		if (sts >= 0)
		    yyerror("unable to extract regex match parameters");
		skip_to_eol(configFile);
		continue;
	    }

	    regexargs[0].argPos = &(wl_regexTable[wl_numRegex].methodPos);
	    regexargs[1].argPos = &(wl_regexTable[wl_numRegex].sizePos);
	    wl_regexTable[wl_numRegex].methodPos = 0;
	    wl_regexTable[wl_numRegex].sizePos = 0;
	    wl_regexTable[wl_numRegex].sizePos = 0;
	    wl_regexTable[wl_numRegex].s_statusPos = 0;

	    pstart = buf1;
	    argCount = 0;
	    do {
		argFound = 0;
		argsDone = 1;
		argCount++;
		for(pend = pstart; *pend; pend++) {
		    if(*pend == ',') {
			*pend = '\0';
			argsDone = 0;
			break;
		    }
		}
		for(i = 0; i < sizeof(regexargs) / sizeof(regexargs[0]); i++) {
		    if(strcmp(pstart, regexargs[i].argString) == 0) {
			*regexargs[i].argPos = argCount;
			argFound = 1;
			break;
		    }
		}
		if(!argFound) {
		    /* not the old method,size style */
		    switch(pstart[0]) {
		    case '1':
			wl_regexTable[wl_numRegex].methodPos = argCount;
			argFound = 1;
			break;
		    case '2':
			wl_regexTable[wl_numRegex].sizePos = argCount;
			argFound = 1;
			break;
		    case '3':
			wl_regexTable[wl_numRegex].c_statusPos = argCount;
			argFound = 1;
			break;
		    case '4':
			wl_regexTable[wl_numRegex].s_statusPos = argCount;
			argFound = 1;
			break;
		    case '-':
			wl_regexTable[wl_numRegex].methodPos = argCount++;
			wl_regexTable[wl_numRegex].sizePos = argCount;
			argFound = 1;
			argsDone = 1;
			break;
		    default:
			break;
		    }
		}
		pstart = pend + 1;
	    } while(argsDone == 0 && argFound != 0);

	    if(argFound == 0) {
		yyerror("invalid keyword in regex match parameters");
		skip_to_eol(configFile);
		continue;
		}

	    sts = get_to_eol(configFile, buf1, sizeof(buf1));

	    if (sts <= 0 || buf1[0] == '\0') {
		if (sts >= 0)
		    yyerror("unable to extract regex");
		else
		    skip_to_eol(configFile);
		continue;
	    }

	    wl_regexTable[wl_numRegex].regex = malloc(sizeof(*wl_regexTable[wl_numRegex].regex));
	    if(wl_regexTable[wl_numRegex].regex == NULL) {
		__pmNoMem("main.wl_regex", 
			  sizeof(*wl_regexTable[wl_numRegex].regex),
			  PM_FATAL_ERR);
	    }

	    if (regcomp(wl_regexTable[wl_numRegex].regex, buf1, REG_EXTENDED) != 0) {
		yyerror("unable to compile regex");
		continue;
	    }

#ifdef PCP_DEBUG
	    if (pmDebug & DBG_TRACE_APPL0)
	    	logmessage(LOG_DEBUG, "%d regex %s: %s\n", 
			wl_numRegex, wl_regexTable[wl_numRegex].name, buf1);
#endif

	    wl_regexTable[wl_numRegex].posix_regexp = 1;
	    wl_numRegex++;
	}
#ifdef NON_POSIX_REGEX
	else if (strcasecmp(buf1, "regex") == 0) {
	    /*
	     * Parse a regex specification
	     */

	    if (wl_numRegex == regexTableSize) {
		regexTableSize += 2;
		wl_regexTable = (WebRegex*)realloc(wl_regexTable,
					   regexTableSize * sizeof(WebRegex));
		if (wl_regexTable == (WebRegex*)0) {
		    __pmNoMem("main.wl_regexInst", 
			     (wl_numRegex + 1) * sizeof(WebRegex),
			     PM_FATAL_ERR);
		}
	    }

	    sts = getword(configFile, buf1, sizeof(buf1));

	    if (sts <= 0 || buf1[0] == '\0') {
		if (sts >= 0)
		    yyerror("unable to extract regex name");
		skip_to_eol(configFile);
		continue;
	    }

	    wl_regexTable[wl_numRegex].name = strdup(buf1);

  	    if (wl_numRegex) {
		for (n = 0; n < wl_numRegex; n++) {
		    if (strcmp(wl_regexTable[n].name, 
			       wl_regexTable[wl_numRegex].name) == 0) {

			snprintf(emess, sizeof(emess), "duplicate regex name (%s)",
				wl_regexTable[wl_numRegex].name);
			yyerror(emess);
			break;
		    }
		}
		if (n < wl_numRegex) {
		    skip_to_eol(configFile);
		    continue;
		}
	    }

	    sts = get_to_eol(configFile, buf1, sizeof(buf1));

	    if (sts <= 0 || buf1[0] == '\0') {
		if (sts >= 0)
		    yyerror("unable to extract regex");
		else
		    skip_to_eol(configFile);
		continue;
	    }

	    if(strstr(buf1, "$2") != NULL && strstr(buf1, "$3") != NULL ) {
		/* 
		 * extended caching server format 
		 *
		 * although these aren't used in the non-regex code, they
		 * are a good enough placeholder until server->counts.extendedp
		 * is set below
		 */
		wl_regexTable[wl_numRegex].c_statusPos = 1;
		wl_regexTable[wl_numRegex].s_statusPos = 1;

            }
	    wl_regexTable[wl_numRegex].np_regex = regcmp(buf1, (char*)0);

	    if (wl_regexTable[wl_numRegex].np_regex == (char*)0) {
		yyerror("unable to compile regex");
		continue;
	    }

#ifdef PCP_DEBUG
	    if (pmDebug & DBG_TRACE_APPL0)
	    	logmessage(LOG_DEBUG, "%d NON POSIX regex %s: %s\n", 
			wl_numRegex, wl_regexTable[wl_numRegex].name, buf1);
#endif

	    wl_regexTable[wl_numRegex].posix_regexp = 0;
	    wl_numRegex++;
	}
#endif
	else if (strcasecmp(buf1, "server") == 0) {
	    /*
	     * Parse a server specification
	     */

	    if (wl_numServers == serverTableSize) {
		serverTableSize += 4;
		wl_serverInst = (pmdaInstid*)realloc(wl_serverInst,
					 serverTableSize * sizeof(pmdaInstid));
		if (wl_serverInst == (pmdaInstid*)0) {
		    __pmNoMem("main.wl_serverInst", 
			     (wl_numServers + 1) * sizeof(pmdaInstid),
			     PM_FATAL_ERR);
		}

		wl_servers = (WebServer*)realloc(wl_servers,
					 serverTableSize * sizeof(WebServer));
		if (wl_servers == (WebServer*)0) {
		    __pmNoMem("main.wl_servers", 
			     (wl_numServers + 1) * sizeof(WebServer),
			     PM_FATAL_ERR);
		}
	    }

	    /* Get server name */

	    sts = getword(configFile, buf1, sizeof(buf1));

	    if (sts <= 0 || buf1[0] == '\0') {
		if (sts >= 0)
		    yyerror("unable to extract server name");
		skip_to_eol(configFile);
		continue;
	    }

	    if (wl_numServers) {
		for (n = 0; n < wl_numServers; n++) {
		    if (strcmp(buf1, wl_serverInst[n].i_name) == 0) {
			snprintf(emess, sizeof(emess), "duplicate server name (%s)", buf1);
			yyerror(emess);
			break;
		    }
		}
		if (n < wl_numServers) {
		    skip_to_eol(configFile);
		    continue;
		}
	    }

	    wl_serverInst[wl_numServers].i_name = strdup(buf1);
	    wl_serverInst[wl_numServers].i_inst = wl_numServers;

	    server = &(wl_servers[wl_numServers]);
	    memset(server, 0, sizeof(*server));
	    server->access.filePtr = -1;
	    server->error.filePtr = -1;

	    /* Get server active flag */

	    sts = getword(configFile, buf1, sizeof(buf1));

	    if (sts <= 0 || buf1[0] == '\0') {
		if (sts >= 0)
		    yyerror("unable to extract active flag");
		skip_to_eol(configFile);
		continue;
	    }

	    if (strcasecmp(buf1, "on") == 0) {
		server->counts.active = 1;
	    }
	    else if (strcasecmp(buf1, "off") == 0) {
		server->counts.active = 0;
	    }
	    else {
	    	yyerror("illegal active flag");
		skip_to_eol(configFile);
		continue;
	    }

	    /* Get access log regex and file name */


	    sts = getword(configFile, buf1, sizeof(buf1));

	    if (sts <= 0 || buf1[0] == '\0') {
		if (sts >= 0)
		    yyerror("unable to extract access log regex");
		skip_to_eol(configFile);
		continue;
	    }

	    sts = getword(configFile, buf2, sizeof(buf2));

	    if (sts <= 0 || buf2[0] == '\0') {
		if (sts >= 0)
		    yyerror("unable to extract access log name");
		skip_to_eol(configFile);
		continue;
	    }

	    for (n = 0; n < wl_numRegex; n++)
	    	if (strcmp(buf1, wl_regexTable[n].name) == 0)
		    break;

	    if (n == wl_numRegex) {
	    	snprintf(emess, sizeof(emess), "access log regex \"%s\" not defined", buf1);
		yyerror(emess);
		skip_to_eol(configFile);
		continue;
	    } else if(wl_regexTable[n].c_statusPos > 0 &&
	              wl_regexTable[n].s_statusPos > 0) {
		/* common extended format or one that uses the same codes */
		server->counts.extendedp = 1;   
	        if(strcmp(wl_regexTable[n].name, "SQUID") == 0) {
		    /* 
		     * default squid format - uses text codes not numerics
		     * so it *has* to be a special case
		     */
		    server->counts.extendedp = 2;   
		}
	    }

	    server->access.format = n;
	    server->access.fileName = strdup(buf2);
	    
	    if (server->counts.active) {
		tmpFp = fopen(server->access.fileName, "r");
		if (tmpFp == (FILE*)0) {
		    snprintf(emess, sizeof(emess), "cannot open access log \"%s\"", buf2);
		    yywarn(emess);
		    server->access.filePtr = -1;
		}
		else
		    fclose(tmpFp);
	    }

	    /* Get error log regex and file name */

	    sts = getword(configFile, buf1, sizeof(buf1));

	    if (sts <= 0 || buf1[0] == '\0') {
		if (sts >= 0)
		    yyerror("unable to extract error log regex");
		skip_to_eol(configFile);
		continue;
	    }

	    sts = getword(configFile, buf2, sizeof(buf2));

	    if (sts <= 0 || buf2[0] == '\0') {
		if (sts >= 0)
		    yyerror("unable to extract error log name");
		skip_to_eol(configFile);
		continue;
	    }

	    for (n = 0; n < wl_numRegex; n++)
	    	if (strcmp(buf1, wl_regexTable[n].name) == 0)
		    break;

	    if (n == wl_numRegex) {
	    	snprintf(emess, sizeof(emess), "error log regex \"%s\" not defined", buf1);
		yyerror(emess);
		skip_to_eol(configFile);
		continue;
	    }

	    server->error.format = n;
	    server->error.fileName = strdup(buf2);
	    
	    if (server->counts.active) {
		tmpFp = fopen(server->error.fileName, "r");
		if (tmpFp == (FILE*)0) {
		    snprintf(emess, sizeof(emess), "cannot open error log \"%s\"", buf2);
		    yywarn(emess);
		    server->error.filePtr = -1;
		}
		else
		    fclose(tmpFp);
	    }

	    check_to_eol(configFile);

#ifdef PCP_DEBUG
	    if (pmDebug & DBG_TRACE_APPL0) {
		logmessage(LOG_DEBUG, "%d Server %s, %d, %d, %s, %d, %s\n",
			wl_numServers,
			wl_serverInst[wl_numServers].i_name,
			server->counts.active,
			server->access.format,
			server->access.fileName,
			server->error.format,
			server->error.fileName);
	    }
#endif

	    if (server->counts.active)
		wl_numActive++;

	    wl_numServers++;
	}
	else {
	    snprintf(emess, sizeof(emess), "illegal keyword \"%s\"", buf1);
	    yyerror(emess);
	    skip_to_eol(configFile);
	    continue;
	}
    }

    if (wl_numServers == 0) {
	yyerror("no servers were specified in the configuration file!");
    }

    fclose(configFile);

    if (checkOnly || err) {
	/* errors, or parse only, no PMCD communication option */
	exit(err);
    }

    wl_indomTable[0].it_numinst = wl_numServers;
    wl_indomTable[0].it_set = wl_serverInst;

    web_init(&desc);
    pmdaConnect(&desc);

    /* catch any sprocs dying */

    signal(SIGCHLD, onchld);

    /* fire off all the sprocs that we need */

    wl_numSprocs = (wl_numServers-1) / wl_sprocThresh;
    wl_sproc = (WebSproc*)malloc((wl_numSprocs+1) * sizeof(WebSproc));
    if (wl_sproc == NULL) {
	logmessage(LOG_ERR,
		   "wl_numServers = %d, wl_sprocThresh = %d",
		   wl_numServers,
		   wl_sprocThresh);
	__pmNoMem("main.wl_sproc", 
		  (wl_numSprocs+1) * sizeof(WebSproc),
		  PM_FATAL_ERR);
    }


    for (n = 0; n <= wl_numSprocs; n++)
	{
	    proc = &wl_sproc[n];
	    proc->pid = -1;
	    proc->methodStr = (char *)0;
	    proc->sizeStr = (char *)0;
	    proc->c_statusStr = (char *)0;
	    proc->s_statusStr = (char *)0;
	    proc->strLength = 0;
	}

    if (wl_numSprocs) {

	for (n=1; n<=wl_numSprocs; n++) {
	    proc = &wl_sproc[n];

	    sts = pipe1(proc->inFD);
	    if (sts) {
	    	logmessage(LOG_ERR, 
			     "Cannot allocate fileDes 1 for sproc[%d]", 
			     n);
		exit(1);
	    }

#ifdef PCP_DEBUG
	    if (pmDebug & DBG_TRACE_APPL2)
		logmessage(LOG_DEBUG,
			      "Creating in pipe (in=%d, out=%d) for sproc %d\n",
			      proc->inFD[0],
			      proc->inFD[1],
			      n);
#endif

	    sts = pipe1(proc->outFD);
	    if (sts) {
	    	logmessage(LOG_ERR, 
			     "Cannot allocate fileDes 2 for sproc[%d]", 
			     n);
		exit(1);
	    }

#ifdef PCP_DEBUG
	    if (pmDebug & DBG_TRACE_APPL2)
		logmessage(LOG_DEBUG,
			      "Creating out pipe (in=%d, out=%d) for sproc %d\n",
			      proc->outFD[0],
			      proc->outFD[1],
			      n);
#endif

	    proc->firstServer = (n)*wl_sprocThresh;
	    if (n != wl_numSprocs)
	    	proc->lastServer = proc->firstServer +
		    wl_sprocThresh - 1;
	    else
	    	proc->lastServer = wl_numServers - 1;

	    logmessage(LOG_INFO, 
			 "Creating sproc [%d] for servers %d to %d\n",
			 n, proc->firstServer, proc->lastServer);

	    proc->id = n;

#ifndef HAVE_SPROC
	    proc->pid = sproc(sprocMain, CLONE_VM, (void*)(&proc->id));
#else
	    proc->pid = sproc(sprocMain, PR_SADDR, (void*)(&proc->id));
#endif

	    if (proc->pid < 0) {
	    	logmessage(LOG_ERR, "main: error creating sproc %d: %s\n",
			     n, osstrerror());
		exit(1);
	    }

#ifdef PCP_DEBUG
	    if(pmDebug & DBG_TRACE_APPL0) {
		logmessage(LOG_INFO,
			   "main: created sproc %d: pid %" FMT_PID "\n",
			   n,
			   proc->pid);
	    }
#endif

	    /* close off unwanted pipes */

	    if(close(proc->inFD[0]) < 0) {
		logmessage(LOG_WARNING,
			   "main: pipe close(fd=%d) failed: %s\n",
			   proc->inFD[0], osstrerror());
	    }
	    if(close(proc->outFD[1]) < 0) {
		logmessage(LOG_WARNING,
			   "main: pipe close(fd=%d) failed: %s\n",
			   proc->outFD[1], osstrerror());
	    }
	}
    }

    wl_sproc[0].firstServer = 0;
    wl_sproc[0].lastServer  = (wl_numServers <= wl_sprocThresh) ?
	wl_numServers - 1 : wl_sprocThresh - 1;

#ifdef PCP_DEBUG
    if (pmDebug & DBG_TRACE_APPL0)
	logmessage(LOG_DEBUG,
		      "Main process will monitor servers 0 to %d\n",
		      wl_sproc[0].lastServer);
#endif

    for (n=0; n <= wl_sproc[0].lastServer; n++) {
    	if (wl_servers[n].counts.active) {
	    openLogFile(&(wl_servers[n].access));
	    openLogFile(&(wl_servers[n].error));
	}
    }

#ifdef PCP_DEBUG
    __pmtimevalNow(&end);
    startTime = (end.tv_sec - start.tv_sec) + 
	        ((end.tv_usec - start.tv_usec) / 1000000.0);
    if (pmDebug & DBG_TRACE_APPL0)
	logmessage(LOG_DEBUG, "Agent started in %f seconds", startTime);
#endif

    receivePDUs(&desc);

    logmessage(LOG_INFO, "Connection to PMCD closed by PMCD\n");
    logmessage(LOG_INFO, "Last fetch took %d msec\n", wl_catchupTime);
    logmessage(LOG_INFO, "Exiting...\n");

    return 0;
}<|MERGE_RESOLUTION|>--- conflicted
+++ resolved
@@ -555,11 +555,7 @@
 	 * on into the logfile
 	 */
 	pmdaOpenLog(&desc);
-<<<<<<< HEAD
-	__pmSetProcessIdentity("pcp");
-=======
 	__pmSetProcessIdentity(wl_username);
->>>>>>> 142c2859
     }
 
     /*
