--- conflicted
+++ resolved
@@ -210,12 +210,8 @@
 
     e = malloc(sizeof(struct event) + c + 1);
     if (e == NULL) {
-<<<<<<< HEAD
-	__pmNotifyErr(LOG_ERR, "event dup allocation failure: %d bytes", (int)(c + 1));
-=======
 	__pmNotifyErr(LOG_ERR, "event dup allocation failure: %d bytes",
 			(int)(c + 1));
->>>>>>> 22401bcf
 	return -1;
     }
 
