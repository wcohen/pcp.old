#
# Copyright (c) 2000,2003,2004 Silicon Graphics, Inc.  All Rights Reserved.
# Copyright (c) 2011 Nathan Scott.  All Rights Reversed.
# Copyright (c) 2011-2015 Red Hat Inc.
# 
# This program is free software; you can redistribute it and/or modify it
# under the terms of the GNU General Public License as published by the
# Free Software Foundation; either version 2 of the License, or (at your
# option) any later version.
# 
# This program is distributed in the hope that it will be useful, but
# WITHOUT ANY WARRANTY; without even the implied warranty of MERCHANTABILITY
# or FITNESS FOR A PARTICULAR PURPOSE.  See the GNU General Public License
# for more details.
#

TOPDIR = ../../..
include $(TOPDIR)/src/include/builddefs

CMDTARGET = pmdalogger$(EXECSUFFIX)
DFILES 	= README
CFILES	= event.c util.c logger.c
HFILES	= event.h util.h
LLDLIBS = $(PCP_PMDALIB)
LSRCFILES = Install Remove pmns help $(DFILES) root

IAM	= logger
DOMAIN	= LOGGER
PMDADIR	= $(PCP_PMDAS_DIR)/$(IAM)

LDIRT	= domain.h *.o $(IAM).log $(CMDTARGET)

<<<<<<< HEAD
default: build-me
=======
default: $(CMDTARGET)
>>>>>>> 370879da

include $(BUILDRULES)

ifneq "$(TARGET_OS)" "mingw"
build-me: domain.h $(CMDTARGET)

install:	build-me
	$(INSTALL) -m 755 -d $(PMDADIR)
	$(INSTALL) -m 755 Install Remove $(PMDADIR)
	$(INSTALL) -m 644 $(DFILES) root help pmns $(PMDADIR)
	$(INSTALL) -m 644 domain.h $(PMDADIR)/domain.h
	$(INSTALL) -m 755 $(CMDTARGET) $(PMDADIR)/$(CMDTARGET)
else
build-me:
install:
endif

event.o logger.o: event.h
util.o event.o logger.o: util.h

default_pcp : default

install_pcp : install

$(OBJECTS): domain.h

domain.h: ../../pmns/stdpmid
	$(DOMAIN_MAKERULE)<|MERGE_RESOLUTION|>--- conflicted
+++ resolved
@@ -30,16 +30,12 @@
 
 LDIRT	= domain.h *.o $(IAM).log $(CMDTARGET)
 
-<<<<<<< HEAD
 default: build-me
-=======
-default: $(CMDTARGET)
->>>>>>> 370879da
 
 include $(BUILDRULES)
 
 ifneq "$(TARGET_OS)" "mingw"
-build-me: domain.h $(CMDTARGET)
+build-me: $(CMDTARGET)
 
 install:	build-me
 	$(INSTALL) -m 755 -d $(PMDADIR)
