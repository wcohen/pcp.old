--- conflicted
+++ resolved
@@ -345,11 +345,7 @@
 	data_type	=> PM_TYPE_U64,
 	units	=> pmda_units(0,0,1,0,0,PM_COUNT_ONE)},
     'average_blocked_time'  => {
-<<<<<<< HEAD
 	description	=> 'Get the average time (ms) a message is blocked for Flow Control',
-=======
-	description	=> 'The average time (ms) a message is blocked for Flow Control',
->>>>>>> e662151e
 	metric_type	=> PM_SEM_INSTANT,
 	data_type	=> PM_TYPE_DOUBLE,
 	units	=> pmda_units(0,1,0,0,PM_TIME_MSEC,0)},
