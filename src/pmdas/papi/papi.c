--- conflicted
+++ resolved
@@ -53,7 +53,7 @@
 static int EventSet = PAPI_NULL;
 static long_long *values;
 struct uid_tuple {
-    char uid_p; /* uid received flags. */
+    int uid_flag; /* uid attribute received. */
     int uid; /* uid received from PCP_ATTR_* */
 }; 
 static struct uid_tuple *ctxtab;
@@ -74,7 +74,7 @@
 static int
 permission_check(int context)
 {
-    if (ctxtab[context].uid_p && ctxtab[context].uid == 0)
+    if (ctxtab[context].uid_flag && ctxtab[context].uid == 0)
 	return 1;
     return 0;
 }
@@ -160,7 +160,7 @@
 
     /* ensure clients re-using this slot re-authenticate */
     if (context >= 0 && context < ctxtab_size)
-	ctxtab[context].uid_p = 0;
+	ctxtab[context].uid_flag = 0;
 }
 
 static int
@@ -381,13 +381,8 @@
 	handle_papi_error(sts);
 	return PM_ERR_GENERIC;
     }
-<<<<<<< HEAD
-    if ((sts = PAPI_set_multiplex(EventSet)) != PAPI_OK) {
+    if (enable_multiplexing && (sts = PAPI_set_multiplex(EventSet)) != PAPI_OK) {
 	handle_papi_error(sts);
-=======
-    if (enable_multiplexing && (retval = PAPI_set_multiplex(EventSet)) != PAPI_OK) {
-	handle_papi_error(retval);
->>>>>>> f81da17d
         /* not fatal - FALLTHROUGH */
     }
 
@@ -522,33 +517,24 @@
 	    }
 	    return sts;
 
-	    break;
-
 	case 1: //papi.reset
             for (j = 0; j < number_of_events; j++)
                 papi_info[j].metric_enabled = 0;
-            sts = refresh_metrics();
-            return sts;
+            return refresh_metrics();
 
 	case 4: //papi.control.auto_enable
 	    if ((sts = pmExtractValue(vsp->valfmt, &vsp->vlist[0],
 				 PM_TYPE_U32, &av, PM_TYPE_U32)) < 0)
 		return sts;
             auto_enable_time = av.ul;
-<<<<<<< HEAD
             return papi_setup_auto_af();
-=======
-            retval = setup_auto_af ();
-            return retval;
-	case 5:
-	    /* papi.control.multiplex */
-	    if ((retval = pmExtractValue(vsp->valfmt, &vsp->vlist[0],
+
+	case 5: //papi.control.multiplex
+	    if ((sts = pmExtractValue(vsp->valfmt, &vsp->vlist[0],
 				 PM_TYPE_U32, &av, PM_TYPE_U32)) < 0)
-		return retval;
+		return sts;
 	    enable_multiplexing = av.ul;
-	    retval = refresh_metrics();
-	    return retval;
->>>>>>> f81da17d
+	    return refresh_metrics();
 
 	default:
 	    return PM_ERR_PMID;
@@ -676,24 +662,11 @@
     enlarge_ctxtab(context);
     assert(ctxtab != NULL && context < ctxtab_size);
 
-    switch (attr) {
-    case PCP_ATTR_USERID:
-	ctxtab[context].uid_p = 1;
-	ctxtab[context].uid = id = atoi(value);
-	break;
-
-<<<<<<< HEAD
-    case PCP_ATTR_GROUPID:
-	ctxtab[context].gid_p = 1;
-	ctxtab[context].gid = id = atoi(value);
-	break;
-
-=======
->>>>>>> f81da17d
-    default:
+    if (attr != PCP_ATTR_USERID)
 	return 0;
-    }
-
+
+    ctxtab[context].uid_flag = 1;
+    ctxtab[context].uid = id = atoi(value);
     if (id != 0) {
 	if (pmDebug & DBG_TRACE_AUTH)
 	    __pmNotifyErr(LOG_DEBUG, "access denied attr=%d id=%d\n", attr, id);
@@ -709,12 +682,9 @@
 __PMDA_INIT_CALL
 papi_init(pmdaInterface *dp)
 {
-<<<<<<< HEAD
-    int nummetrics = sizeof(metrictab)/sizeof(metrictab[0]);
+    int i;
     int sts;
-=======
-    int i;
-    int retval;
+
     enable_multiplexing = 1;
     nummetrics = 7;
     metrictab = malloc(nummetrics*sizeof(pmdaMetric));
@@ -746,7 +716,6 @@
 	    break;
 	}
     }
->>>>>>> f81da17d
 
     if (isDSO) {
 	int	sep = __pmPathSeparator();
