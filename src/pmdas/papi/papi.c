/*
 * PAPI PMDA
 *
 * Copyright (c) 2014 Red Hat.
 *
 * This program is free software; you can redistribute it and/or modify it
 * under the terms of the GNU General Public License as published by the
 * Free Software Foundation; either version 2 of the License, or (at your
 * option) any later version.
 * 
 * This program is distributed in the hope that it will be useful, but
 * WITHOUT ANY WARRANTY; without even the implied warranty of MERCHANTABILITY
 * or FITNESS FOR A PARTICULAR PURPOSE.  See the GNU General Public License
 * for more details.
 */

#include <pcp/pmapi.h>
#include <pcp/impl.h>
#include <pcp/pmda.h>
#include "domain.h"
#include <papi.h>
#include <assert.h>
#if defined(HAVE_GRP_H)
#include <grp.h>
#endif
#include <string.h>


enum {
    CLUSTER_PAPI = 0,	// hardware event counters
    CLUSTER_CONTROL,	// control variables
    CLUSTER_AVAILABLE,	// available hardware
};

typedef struct {
    unsigned int papi_event_code; //the PAPI_ eventcode
    char papi_string_code[8];
    pmID pmid;
    int position;
    long_long prev_value;
    PAPI_event_info_t info;
} papi_m_user_tuple;

static papi_m_user_tuple *papi_info;

static char     *status_string;
static char     isDSO = 1; /* == 0 if I am a daemon */
static int      EventSet = PAPI_NULL;
static long_long *values;
struct uid_gid_tuple {
    char uid_p; char gid_p; /* uid/gid received flags. */
    int uid; int gid; /* uid/gid received from PCP_ATTR_* */
}; 
static struct uid_gid_tuple *ctxtab;
static int ctxtab_size;
static int number_of_counters;
static unsigned int number_of_active_counters;
static unsigned int size_of_active_counters;
static unsigned int number_of_events;
static __pmnsTree *papi_tree;

<<<<<<< HEAD
static char helppath[MAXPATHLEN];

=======
>>>>>>> fd3a9845
static int
permission_check(int context)
{
    if ((ctxtab[context].uid_p && ctxtab[context].uid == 0) ||
	(ctxtab[context].gid_p && ctxtab[context].gid == 0))
	return 1;
    return 0;
}

static void
expand_status_string(char* string)
{
    size_t size = strlen(status_string);
    size_t new_size = size + strlen(string);
    if (new_size > strlen(status_string)){
	status_string = realloc(status_string, new_size);
	if (string == NULL)
	    __pmNoMem("status_string", new_size, PM_FATAL_ERR);
    }
    strcat(status_string, string);
}

static void
expand_papi_info(int size)
{
    if (number_of_events <= size) {
	size_t new_size = (size + 1) * sizeof(papi_m_user_tuple);
	papi_info = realloc(papi_info, new_size);
	if (papi_info == NULL)
	    __pmNoMem("papi_info tuple", new_size, PM_FATAL_ERR);
	while (number_of_events <= size)
	    memset(&papi_info[number_of_events++], 0, sizeof(papi_m_user_tuple));
    }
}

static void
expand_values(int size)
{
    if (size_of_active_counters <= size) {
	size_t new_size = (size + 1) * sizeof(long_long);
	values = realloc(values, new_size);
	if (values == NULL)
	    __pmNoMem("values", new_size, PM_FATAL_ERR);
	while (size_of_active_counters <= size) {
	    memset(&values[size_of_active_counters++], 0, sizeof(long_long));
	    if (pmDebug & DBG_TRACE_APPL0) {
		__pmNotifyErr(LOG_DEBUG, "memsetting to zero, %d counters\n",
				size_of_active_counters);
	    }
	}
    }
}

static void
enlarge_ctxtab(int context)
{
    /* Grow the context table if necessary. */
    if (ctxtab_size /* cardinal */ <= context /* ordinal */) {
        size_t need = (context + 1) * sizeof(struct uid_gid_tuple);
        ctxtab = realloc(ctxtab, need);
        if (ctxtab == NULL)
            __pmNoMem("papi ctx table", need, PM_FATAL_ERR);
        /* Blank out new entries. */
        while (ctxtab_size <= context)
            memset(&ctxtab[ctxtab_size++], 0, sizeof(struct uid_gid_tuple));
    }
}

static int
check_papi_state()
{
    int state = 0;
    int retval = 0;
    retval = PAPI_state(EventSet, &state);
    if (retval != PAPI_OK)
	return retval;
    return state;
}

/*
 * A list of all the papi metrics we support - 
 */
static pmdaMetric metrictab[] = {
    { NULL,
      { PMDA_PMID(CLUSTER_PAPI,0), PM_TYPE_U64, PM_INDOM_NULL, PM_SEM_COUNTER,
	PMDA_PMUNITS(0, 0, 0, 0, 0, 0) } }, /* papi.TOT_INS */

    { NULL,
      { PMDA_PMID(CLUSTER_PAPI,1), PM_TYPE_U64, PM_INDOM_NULL, PM_SEM_COUNTER,
	PMDA_PMUNITS(0, 0, 0, 0, 0, 0) } }, /* papi.TOT_CYC */

    { NULL,
      { PMDA_PMID(CLUSTER_PAPI,2), PM_TYPE_U64, PM_INDOM_NULL, PM_SEM_COUNTER,
	PMDA_PMUNITS(0, 0, 0, 0, 0, 0) } }, /* papi.L1_DCM */

    { NULL,
      { PMDA_PMID(CLUSTER_PAPI,3), PM_TYPE_U64, PM_INDOM_NULL, PM_SEM_COUNTER,
	PMDA_PMUNITS(0, 0, 0, 0, 0, 0) } }, /* papi.L1_ICM */

    { NULL,
      { PMDA_PMID(CLUSTER_PAPI,4), PM_TYPE_U64, PM_INDOM_NULL, PM_SEM_COUNTER,
	PMDA_PMUNITS(0, 0, 0, 0, 0, 0) } }, /* papi.L2_DCM */

    { NULL,
      { PMDA_PMID(CLUSTER_PAPI,5), PM_TYPE_U64, PM_INDOM_NULL, PM_SEM_COUNTER,
	PMDA_PMUNITS(0, 0, 0, 0, 0, 0) } }, /* papi.L2_ICM */

    { NULL,
      { PMDA_PMID(CLUSTER_PAPI,6), PM_TYPE_U64, PM_INDOM_NULL, PM_SEM_COUNTER,
	PMDA_PMUNITS(0, 0, 0, 0, 0, 0) } }, /* papi.L3_DCM */

    { NULL,
      { PMDA_PMID(CLUSTER_PAPI,7), PM_TYPE_U64, PM_INDOM_NULL, PM_SEM_COUNTER,
	PMDA_PMUNITS(0, 0, 0, 0, 0, 0) } }, /* papi.L3_ICM */

    { NULL,
      { PMDA_PMID(CLUSTER_PAPI,8), PM_TYPE_U64, PM_INDOM_NULL, PM_SEM_COUNTER,
	PMDA_PMUNITS(0, 0, 0, 0, 0, 0) } }, /* papi.L1_TCM */

    { NULL,
      { PMDA_PMID(CLUSTER_PAPI,9), PM_TYPE_U64, PM_INDOM_NULL, PM_SEM_COUNTER,
	PMDA_PMUNITS(0, 0, 0, 0, 0, 0) } }, /* papi.L2_TCM */

    { NULL,
      { PMDA_PMID(CLUSTER_PAPI,10), PM_TYPE_U64, PM_INDOM_NULL, PM_SEM_COUNTER,
	PMDA_PMUNITS(0, 0, 0, 0, 0, 0) } }, /* papi.L3_TCM */

    { NULL,
      { PMDA_PMID(CLUSTER_PAPI,11), PM_TYPE_U64, PM_INDOM_NULL, PM_SEM_COUNTER,
	PMDA_PMUNITS(0, 0, 0, 0, 0, 0) } }, /* papi.TLB_DM */

    { NULL,
      { PMDA_PMID(CLUSTER_PAPI,12), PM_TYPE_U64, PM_INDOM_NULL, PM_SEM_COUNTER,
	PMDA_PMUNITS(0, 0, 0, 0, 0, 0) } }, /* papi.TLB_IM */

    { NULL,
      { PMDA_PMID(CLUSTER_PAPI,13), PM_TYPE_U64, PM_INDOM_NULL, PM_SEM_COUNTER,
	PMDA_PMUNITS(0, 0, 0, 0, 0, 0) } }, /* papi.TLB_TL */

    { NULL,
      { PMDA_PMID(CLUSTER_PAPI,14), PM_TYPE_U64, PM_INDOM_NULL, PM_SEM_COUNTER,
	PMDA_PMUNITS(0, 0, 0, 0, 0, 0) } }, /* papi.L1_LDM */

    { NULL,
      { PMDA_PMID(CLUSTER_PAPI,15), PM_TYPE_U64, PM_INDOM_NULL, PM_SEM_COUNTER,
	PMDA_PMUNITS(0, 0, 0, 0, 0, 0) } }, /* papi.L1_STM */

    { NULL,
      { PMDA_PMID(CLUSTER_PAPI,16), PM_TYPE_U64, PM_INDOM_NULL, PM_SEM_COUNTER,
	PMDA_PMUNITS(0, 0, 0, 0, 0, 0) } }, /* papi.L2_LDM */

    { NULL,
      { PMDA_PMID(CLUSTER_PAPI,17), PM_TYPE_U64, PM_INDOM_NULL, PM_SEM_COUNTER,
	PMDA_PMUNITS(0, 0, 0, 0, 0, 0) } }, /* papi.L2_STM */

    { NULL,
      { PMDA_PMID(CLUSTER_PAPI,18), PM_TYPE_U64, PM_INDOM_NULL, PM_SEM_COUNTER,
	PMDA_PMUNITS(0, 0, 0, 0, 0, 0) } }, /* papi.CA_SNP */

    { NULL,
      { PMDA_PMID(CLUSTER_PAPI,19), PM_TYPE_U64, PM_INDOM_NULL, PM_SEM_COUNTER,
	PMDA_PMUNITS(0, 0, 0, 0, 0, 0) } }, /* papi.CA_SHR */

    { NULL,
      { PMDA_PMID(CLUSTER_PAPI,20), PM_TYPE_U64, PM_INDOM_NULL, PM_SEM_COUNTER,
	PMDA_PMUNITS(0, 0, 0, 0, 0, 0) } }, /* papi.CA_CLN */

    { NULL,
      { PMDA_PMID(CLUSTER_PAPI,21), PM_TYPE_U64, PM_INDOM_NULL, PM_SEM_COUNTER,
	PMDA_PMUNITS(0, 0, 0, 0, 0, 0) } }, /* papi.CA_INV */

    { NULL,
      { PMDA_PMID(CLUSTER_PAPI,22), PM_TYPE_U64, PM_INDOM_NULL, PM_SEM_COUNTER,
	PMDA_PMUNITS(0, 0, 0, 0, 0, 0) } }, /* papi.CA_ITV */

    { NULL,
      { PMDA_PMID(CLUSTER_PAPI,23), PM_TYPE_U64, PM_INDOM_NULL, PM_SEM_COUNTER,
	PMDA_PMUNITS(0, 0, 0, 0, 0, 0) } }, /* papi.L3_LDM */

    { NULL,
      { PMDA_PMID(CLUSTER_PAPI,24), PM_TYPE_U64, PM_INDOM_NULL, PM_SEM_COUNTER,
	PMDA_PMUNITS(0, 0, 0, 0, 0, 0) } }, /* papi.L3_STM */

    { NULL,
      { PMDA_PMID(CLUSTER_PAPI,25), PM_TYPE_U64, PM_INDOM_NULL, PM_SEM_COUNTER,
	PMDA_PMUNITS(0, 0, 0, 0, 0, 0) } }, /* papi.BRU_IDL */

    { NULL,
      { PMDA_PMID(CLUSTER_PAPI,26), PM_TYPE_U64, PM_INDOM_NULL, PM_SEM_COUNTER,
	PMDA_PMUNITS(0, 0, 0, 0, 0, 0) } }, /* papi.FXU_IDL */

    { NULL,
      { PMDA_PMID(CLUSTER_PAPI,27), PM_TYPE_U64, PM_INDOM_NULL, PM_SEM_COUNTER,
	PMDA_PMUNITS(0, 0, 0, 0, 0, 0) } }, /* papi.FPU_IDL */

    { NULL,
      { PMDA_PMID(CLUSTER_PAPI,28), PM_TYPE_U64, PM_INDOM_NULL, PM_SEM_COUNTER,
	PMDA_PMUNITS(0, 0, 0, 0, 0, 0) } }, /* papi.LSU_IDL */

    { NULL,
      { PMDA_PMID(CLUSTER_PAPI,29), PM_TYPE_U64, PM_INDOM_NULL, PM_SEM_COUNTER,
	PMDA_PMUNITS(0, 0, 0, 0, 0, 0) } }, /* papi.BTAC_M */

    { NULL,
      { PMDA_PMID(CLUSTER_PAPI,30), PM_TYPE_U64, PM_INDOM_NULL, PM_SEM_COUNTER,
	PMDA_PMUNITS(0, 0, 0, 0, 0, 0) } }, /* papi.PRF_DM */

    { NULL,
      { PMDA_PMID(CLUSTER_PAPI,31), PM_TYPE_U64, PM_INDOM_NULL, PM_SEM_COUNTER,
	PMDA_PMUNITS(0, 0, 0, 0, 0, 0) } }, /* papi.L3_DCH */

    { NULL,
      { PMDA_PMID(CLUSTER_PAPI,32), PM_TYPE_U64, PM_INDOM_NULL, PM_SEM_COUNTER,
	PMDA_PMUNITS(0, 0, 0, 0, 0, 0) } }, /* papi.TLB_SD */

    { NULL,
      { PMDA_PMID(CLUSTER_PAPI,33), PM_TYPE_U64, PM_INDOM_NULL, PM_SEM_COUNTER,
	PMDA_PMUNITS(0, 0, 0, 0, 0, 0) } }, /* papi.CSR_FAL */

    { NULL,
      { PMDA_PMID(CLUSTER_PAPI,34), PM_TYPE_U64, PM_INDOM_NULL, PM_SEM_COUNTER,
	PMDA_PMUNITS(0, 0, 0, 0, 0, 0) } }, /* papi.CSR_SUC */

    { NULL,
      { PMDA_PMID(CLUSTER_PAPI,35), PM_TYPE_U64, PM_INDOM_NULL, PM_SEM_COUNTER,
	PMDA_PMUNITS(0, 0, 0, 0, 0, 0) } }, /* papi.CSR_TOT */

    { NULL,
      { PMDA_PMID(CLUSTER_PAPI,36), PM_TYPE_U64, PM_INDOM_NULL, PM_SEM_COUNTER,
	PMDA_PMUNITS(0, 0, 0, 0, 0, 0) } }, /* papi.MEM_SCY */

    { NULL,
      { PMDA_PMID(CLUSTER_PAPI,37), PM_TYPE_U64, PM_INDOM_NULL, PM_SEM_COUNTER,
	PMDA_PMUNITS(0, 0, 0, 0, 0, 0) } }, /* papi.MEM_RCY */

    { NULL,
      { PMDA_PMID(CLUSTER_PAPI,38), PM_TYPE_U64, PM_INDOM_NULL, PM_SEM_COUNTER,
	PMDA_PMUNITS(0, 0, 0, 0, 0, 0) } }, /* papi.MEM_WCY */

    { NULL,
      { PMDA_PMID(CLUSTER_PAPI,39), PM_TYPE_U64, PM_INDOM_NULL, PM_SEM_COUNTER,
	PMDA_PMUNITS(0, 0, 0, 0, 0, 0) } }, /* papi.STL_ICY */

    { NULL,
      { PMDA_PMID(CLUSTER_PAPI,40), PM_TYPE_U64, PM_INDOM_NULL, PM_SEM_COUNTER,
	PMDA_PMUNITS(0, 0, 0, 0, 0, 0) } }, /* papi.FUL_ICY */

    { NULL,
      { PMDA_PMID(CLUSTER_PAPI,41), PM_TYPE_U64, PM_INDOM_NULL, PM_SEM_COUNTER,
	PMDA_PMUNITS(0, 0, 0, 0, 0, 0) } }, /* papi.STL_CCY */

    { NULL,
      { PMDA_PMID(CLUSTER_PAPI,42), PM_TYPE_U64, PM_INDOM_NULL, PM_SEM_COUNTER,
	PMDA_PMUNITS(0, 0, 0, 0, 0, 0) } }, /* papi.FUL_CCY */

    { NULL,
      { PMDA_PMID(CLUSTER_PAPI,43), PM_TYPE_U64, PM_INDOM_NULL, PM_SEM_COUNTER,
	PMDA_PMUNITS(0, 0, 0, 0, 0, 0) } }, /* papi.HW_INT */

    { NULL,
      { PMDA_PMID(CLUSTER_PAPI,44), PM_TYPE_U64, PM_INDOM_NULL, PM_SEM_COUNTER,
	PMDA_PMUNITS(0, 0, 0, 0, 0, 0) } }, /* papi.BR_UCN */

    { NULL,
      { PMDA_PMID(CLUSTER_PAPI,45), PM_TYPE_U64, PM_INDOM_NULL, PM_SEM_COUNTER,
	PMDA_PMUNITS(0, 0, 0, 0, 0, 0) } }, /* papi.BR_CN */

    { NULL,
      { PMDA_PMID(CLUSTER_PAPI,46), PM_TYPE_U64, PM_INDOM_NULL, PM_SEM_COUNTER,
	PMDA_PMUNITS(0, 0, 0, 0, 0, 0) } }, /* papi.BR_TKN */

    { NULL,
      { PMDA_PMID(CLUSTER_PAPI,47), PM_TYPE_U64, PM_INDOM_NULL, PM_SEM_COUNTER,
	PMDA_PMUNITS(0, 0, 0, 0, 0, 0) } }, /* papi.BR_NTK */

    { NULL,
      { PMDA_PMID(CLUSTER_PAPI,48), PM_TYPE_U64, PM_INDOM_NULL, PM_SEM_COUNTER,
	PMDA_PMUNITS(0, 0, 0, 0, 0, 0) } }, /* papi.BR_MSP */

    { NULL,
      { PMDA_PMID(CLUSTER_PAPI,49), PM_TYPE_U64, PM_INDOM_NULL, PM_SEM_COUNTER,
	PMDA_PMUNITS(0, 0, 0, 0, 0, 0) } }, /* papi.BR_PRC */

    { NULL,
      { PMDA_PMID(CLUSTER_PAPI,50), PM_TYPE_U64, PM_INDOM_NULL, PM_SEM_COUNTER,
	PMDA_PMUNITS(0, 0, 0, 0, 0, 0) } }, /* papi.FMA_INS */

    { NULL,
      { PMDA_PMID(CLUSTER_PAPI,51), PM_TYPE_U64, PM_INDOM_NULL, PM_SEM_COUNTER,
	PMDA_PMUNITS(0, 0, 0, 0, 0, 0) } }, /* papi.TOT_IIS */

    { NULL,
      { PMDA_PMID(CLUSTER_PAPI,52), PM_TYPE_U64, PM_INDOM_NULL, PM_SEM_COUNTER,
	PMDA_PMUNITS(0, 0, 0, 0, 0, 0) } }, /* papi.INT_INS */

    { NULL,
      { PMDA_PMID(CLUSTER_PAPI,53), PM_TYPE_U64, PM_INDOM_NULL, PM_SEM_COUNTER,
	PMDA_PMUNITS(0, 0, 0, 0, 0, 0) } }, /* papi.FP_INS */

    { NULL,
      { PMDA_PMID(CLUSTER_PAPI,54), PM_TYPE_U64, PM_INDOM_NULL, PM_SEM_COUNTER,
	PMDA_PMUNITS(0, 0, 0, 0, 0, 0) } }, /* papi.LD_INS */

    { NULL,
      { PMDA_PMID(CLUSTER_PAPI,55), PM_TYPE_U64, PM_INDOM_NULL, PM_SEM_COUNTER,
	PMDA_PMUNITS(0, 0, 0, 0, 0, 0) } }, /* papi.SR_INS */

    { NULL,
      { PMDA_PMID(CLUSTER_PAPI,56), PM_TYPE_U64, PM_INDOM_NULL, PM_SEM_COUNTER,
	PMDA_PMUNITS(0, 0, 0, 0, 0, 0) } }, /* papi.BR_INS */

    { NULL,
      { PMDA_PMID(CLUSTER_PAPI,57), PM_TYPE_U64, PM_INDOM_NULL, PM_SEM_COUNTER,
	PMDA_PMUNITS(0, 0, 0, 0, 0, 0) } }, /* papi.VEC_INS */

    { NULL,
      { PMDA_PMID(CLUSTER_PAPI,58), PM_TYPE_U64, PM_INDOM_NULL, PM_SEM_COUNTER,
	PMDA_PMUNITS(0, 0, 0, 0, 0, 0) } }, /* papi.RES_STL */

    { NULL,
      { PMDA_PMID(CLUSTER_PAPI,59), PM_TYPE_U64, PM_INDOM_NULL, PM_SEM_COUNTER,
	PMDA_PMUNITS(0, 0, 0, 0, 0, 0) } }, /* papi.FP_STAL */

    { NULL,
      { PMDA_PMID(CLUSTER_PAPI,60), PM_TYPE_U64, PM_INDOM_NULL, PM_SEM_COUNTER,
	PMDA_PMUNITS(0, 0, 0, 0, 0, 0) } }, /* papi.LST_INS */

    { NULL,
      { PMDA_PMID(CLUSTER_PAPI,61), PM_TYPE_U64, PM_INDOM_NULL, PM_SEM_COUNTER,
	PMDA_PMUNITS(0, 0, 0, 0, 0, 0) } }, /* papi.SYC_INS */

    { NULL,
      { PMDA_PMID(CLUSTER_PAPI,62), PM_TYPE_U64, PM_INDOM_NULL, PM_SEM_COUNTER,
	PMDA_PMUNITS(0, 0, 0, 0, 0, 0) } }, /* papi.L1_DCH */

    { NULL,
      { PMDA_PMID(CLUSTER_PAPI,63), PM_TYPE_U64, PM_INDOM_NULL, PM_SEM_COUNTER,
	PMDA_PMUNITS(0, 0, 0, 0, 0, 0) } }, /* papi.L2_DCH */

    { NULL,
      { PMDA_PMID(CLUSTER_PAPI,64), PM_TYPE_U64, PM_INDOM_NULL, PM_SEM_COUNTER,
	PMDA_PMUNITS(0, 0, 0, 0, 0, 0) } }, /* papi.L1_DCA */

    { NULL,
      { PMDA_PMID(CLUSTER_PAPI,65), PM_TYPE_U64, PM_INDOM_NULL, PM_SEM_COUNTER,
	PMDA_PMUNITS(0, 0, 0, 0, 0, 0) } }, /* papi.L2_DCA */

    { NULL,
      { PMDA_PMID(CLUSTER_PAPI,66), PM_TYPE_U64, PM_INDOM_NULL, PM_SEM_COUNTER,
	PMDA_PMUNITS(0, 0, 0, 0, 0, 0) } }, /* papi.L3_DCA */

    { NULL,
      { PMDA_PMID(CLUSTER_PAPI,67), PM_TYPE_U64, PM_INDOM_NULL, PM_SEM_COUNTER,
	PMDA_PMUNITS(0, 0, 0, 0, 0, 0) } }, /* papi.L1_DCR */

    { NULL,
      { PMDA_PMID(CLUSTER_PAPI,68), PM_TYPE_U64, PM_INDOM_NULL, PM_SEM_COUNTER,
	PMDA_PMUNITS(0, 0, 0, 0, 0, 0) } }, /* papi.L2_DCR */

    { NULL,
      { PMDA_PMID(CLUSTER_PAPI,69), PM_TYPE_U64, PM_INDOM_NULL, PM_SEM_COUNTER,
	PMDA_PMUNITS(0, 0, 0, 0, 0, 0) } }, /* papi.L3_DCR */

    { NULL,
      { PMDA_PMID(CLUSTER_PAPI,70), PM_TYPE_U64, PM_INDOM_NULL, PM_SEM_COUNTER,
	PMDA_PMUNITS(0, 0, 0, 0, 0, 0) } }, /* papi.L1_DCW */

    { NULL,
      { PMDA_PMID(CLUSTER_PAPI,71), PM_TYPE_U64, PM_INDOM_NULL, PM_SEM_COUNTER,
	PMDA_PMUNITS(0, 0, 0, 0, 0, 0) } }, /* papi.L2_DCW */

    { NULL,
      { PMDA_PMID(CLUSTER_PAPI,72), PM_TYPE_U64, PM_INDOM_NULL, PM_SEM_COUNTER,
	PMDA_PMUNITS(0, 0, 0, 0, 0, 0) } }, /* papi.L3_DCW */

    { NULL,
      { PMDA_PMID(CLUSTER_PAPI,73), PM_TYPE_U64, PM_INDOM_NULL, PM_SEM_COUNTER,
	PMDA_PMUNITS(0, 0, 0, 0, 0, 0) } }, /* papi.L1_ICH */

    { NULL,
      { PMDA_PMID(CLUSTER_PAPI,74), PM_TYPE_U64, PM_INDOM_NULL, PM_SEM_COUNTER,
	PMDA_PMUNITS(0, 0, 0, 0, 0, 0) } }, /* papi.L2_ICH */

    { NULL,
      { PMDA_PMID(CLUSTER_PAPI,75), PM_TYPE_U64, PM_INDOM_NULL, PM_SEM_COUNTER,
	PMDA_PMUNITS(0, 0, 0, 0, 0, 0) } }, /* papi.L3_ICH */

    { NULL,
      { PMDA_PMID(CLUSTER_PAPI,76), PM_TYPE_U64, PM_INDOM_NULL, PM_SEM_COUNTER,
	PMDA_PMUNITS(0, 0, 0, 0, 0, 0) } }, /* papi.L1_ICA */

    { NULL,
      { PMDA_PMID(CLUSTER_PAPI,77), PM_TYPE_U64, PM_INDOM_NULL, PM_SEM_COUNTER,
	PMDA_PMUNITS(0, 0, 0, 0, 0, 0) } }, /* papi.L2_ICA */

    { NULL,
      { PMDA_PMID(CLUSTER_PAPI,78), PM_TYPE_U64, PM_INDOM_NULL, PM_SEM_COUNTER,
	PMDA_PMUNITS(0, 0, 0, 0, 0, 0) } }, /* papi.L3_ICA */

    { NULL,
      { PMDA_PMID(CLUSTER_PAPI,79), PM_TYPE_U64, PM_INDOM_NULL, PM_SEM_COUNTER,
	PMDA_PMUNITS(0, 0, 0, 0, 0, 0) } }, /* papi.L1_ICR */

    { NULL,
      { PMDA_PMID(CLUSTER_PAPI,80), PM_TYPE_U64, PM_INDOM_NULL, PM_SEM_COUNTER,
	PMDA_PMUNITS(0, 0, 0, 0, 0, 0) } }, /* papi.L2_ICR */

    { NULL,
      { PMDA_PMID(CLUSTER_PAPI,81), PM_TYPE_U64, PM_INDOM_NULL, PM_SEM_COUNTER,
	PMDA_PMUNITS(0, 0, 0, 0, 0, 0) } }, /* papi.L3_ICR */

    { NULL,
      { PMDA_PMID(CLUSTER_PAPI,82), PM_TYPE_U64, PM_INDOM_NULL, PM_SEM_COUNTER,
	PMDA_PMUNITS(0, 0, 0, 0, 0, 0) } }, /* papi.L1_ICW */

    { NULL,
      { PMDA_PMID(CLUSTER_PAPI,83), PM_TYPE_U64, PM_INDOM_NULL, PM_SEM_COUNTER,
	PMDA_PMUNITS(0, 0, 0, 0, 0, 0) } }, /* papi.L2_ICW */

    { NULL,
      { PMDA_PMID(CLUSTER_PAPI,84), PM_TYPE_U64, PM_INDOM_NULL, PM_SEM_COUNTER,
	PMDA_PMUNITS(0, 0, 0, 0, 0, 0) } }, /* papi.L3_ICW */

    { NULL,
      { PMDA_PMID(CLUSTER_PAPI,85), PM_TYPE_U64, PM_INDOM_NULL, PM_SEM_COUNTER,
	PMDA_PMUNITS(0, 0, 0, 0, 0, 0) } }, /* papi.L1_TCH */

    { NULL,
      { PMDA_PMID(CLUSTER_PAPI,86), PM_TYPE_U64, PM_INDOM_NULL, PM_SEM_COUNTER,
	PMDA_PMUNITS(0, 0, 0, 0, 0, 0) } }, /* papi.L2_TCH */

    { NULL,
      { PMDA_PMID(CLUSTER_PAPI,87), PM_TYPE_U64, PM_INDOM_NULL, PM_SEM_COUNTER,
	PMDA_PMUNITS(0, 0, 0, 0, 0, 0) } }, /* papi.L3_TCH */

    { NULL,
      { PMDA_PMID(CLUSTER_PAPI,88), PM_TYPE_U64, PM_INDOM_NULL, PM_SEM_COUNTER,
	PMDA_PMUNITS(0, 0, 0, 0, 0, 0) } }, /* papi.L1_TCA */

    { NULL,
      { PMDA_PMID(CLUSTER_PAPI,89), PM_TYPE_U64, PM_INDOM_NULL, PM_SEM_COUNTER,
	PMDA_PMUNITS(0, 0, 0, 0, 0, 0) } }, /* papi.L2_TCA */

    { NULL,
      { PMDA_PMID(CLUSTER_PAPI,90), PM_TYPE_U64, PM_INDOM_NULL, PM_SEM_COUNTER,
	PMDA_PMUNITS(0, 0, 0, 0, 0, 0) } }, /* papi.L3_TCA */

    { NULL,
      { PMDA_PMID(CLUSTER_PAPI,91), PM_TYPE_U64, PM_INDOM_NULL, PM_SEM_COUNTER,
	PMDA_PMUNITS(0, 0, 0, 0, 0, 0) } }, /* papi.L1_TCR */

    { NULL,
      { PMDA_PMID(CLUSTER_PAPI,92), PM_TYPE_U64, PM_INDOM_NULL, PM_SEM_COUNTER,
	PMDA_PMUNITS(0, 0, 0, 0, 0, 0) } }, /* papi.L2_TCR */

    { NULL,
      { PMDA_PMID(CLUSTER_PAPI,93), PM_TYPE_U64, PM_INDOM_NULL, PM_SEM_COUNTER,
	PMDA_PMUNITS(0, 0, 0, 0, 0, 0) } }, /* papi.L3_TCR */

    { NULL,
      { PMDA_PMID(CLUSTER_PAPI,94), PM_TYPE_U64, PM_INDOM_NULL, PM_SEM_COUNTER,
	PMDA_PMUNITS(0, 0, 0, 0, 0, 0) } }, /* papi.L1_TCW */

    { NULL,
      { PMDA_PMID(CLUSTER_PAPI,95), PM_TYPE_U64, PM_INDOM_NULL, PM_SEM_COUNTER,
	PMDA_PMUNITS(0, 0, 0, 0, 0, 0) } }, /* papi.L2_TCW */

    { NULL,
      { PMDA_PMID(CLUSTER_PAPI,96), PM_TYPE_U64, PM_INDOM_NULL, PM_SEM_COUNTER,
	PMDA_PMUNITS(0, 0, 0, 0, 0, 0) } }, /* papi.L3_TCW */

    { NULL,
      { PMDA_PMID(CLUSTER_PAPI,97), PM_TYPE_U64, PM_INDOM_NULL, PM_SEM_COUNTER,
	PMDA_PMUNITS(0, 0, 0, 0, 0, 0) } }, /* papi.FML_INS */

    { NULL,
      { PMDA_PMID(CLUSTER_PAPI,98), PM_TYPE_U64, PM_INDOM_NULL, PM_SEM_COUNTER,
	PMDA_PMUNITS(0, 0, 0, 0, 0, 0) } }, /* papi.FAD_INS */

    { NULL,
      { PMDA_PMID(CLUSTER_PAPI,99), PM_TYPE_U64, PM_INDOM_NULL, PM_SEM_COUNTER,
	PMDA_PMUNITS(0, 0, 0, 0, 0, 0) } }, /* papi.FDV_INS */

    { NULL,
      { PMDA_PMID(CLUSTER_PAPI,100), PM_TYPE_U64, PM_INDOM_NULL, PM_SEM_COUNTER,
	PMDA_PMUNITS(0, 0, 0, 0, 0, 0) } }, /* papi.FSQ_INS */

    { NULL,
      { PMDA_PMID(CLUSTER_PAPI,101), PM_TYPE_U64, PM_INDOM_NULL, PM_SEM_COUNTER,
	PMDA_PMUNITS(0, 0, 0, 0, 0, 0) } }, /* papi.FNV_INS */

    { NULL,
      { PMDA_PMID(CLUSTER_PAPI,102), PM_TYPE_U64, PM_INDOM_NULL, PM_SEM_COUNTER,
	PMDA_PMUNITS(0, 0, 0, 0, 0, 0) } }, /* papi.FP_OPS */

    { NULL,
      { PMDA_PMID(CLUSTER_PAPI,103), PM_TYPE_U64, PM_INDOM_NULL, PM_SEM_COUNTER,
	PMDA_PMUNITS(0, 0, 0, 0, 0, 0) } }, /* papi.SP_OPS */

    { NULL,
      { PMDA_PMID(CLUSTER_PAPI,104), PM_TYPE_U64, PM_INDOM_NULL, PM_SEM_COUNTER,
	PMDA_PMUNITS(0, 0, 0, 0, 0, 0) } }, /* papi.DP_OPS */

    { NULL,
      { PMDA_PMID(CLUSTER_PAPI,105), PM_TYPE_U64, PM_INDOM_NULL, PM_SEM_COUNTER,
	PMDA_PMUNITS(0, 0, 0, 0, 0, 0) } }, /* papi.VEC_SP */

    { NULL,
      { PMDA_PMID(CLUSTER_PAPI,106), PM_TYPE_U64, PM_INDOM_NULL, PM_SEM_COUNTER,
	PMDA_PMUNITS(0, 0, 0, 0, 0, 0) } }, /* papi.VEC_DP */

    { NULL,
      { PMDA_PMID(CLUSTER_PAPI,107), PM_TYPE_U64, PM_INDOM_NULL, PM_SEM_COUNTER,
	PMDA_PMUNITS(0, 0, 0, 0, 0, 0) } }, /* papi.REF_CYC */

    { NULL,
      { PMDA_PMID(CLUSTER_CONTROL,0), PM_TYPE_STRING, PM_INDOM_NULL, PM_SEM_INSTANT,
	PMDA_PMUNITS(0, 0, 0, 0, 0, 0) } }, /* papi.control.enable */

    { NULL,
      { PMDA_PMID(CLUSTER_CONTROL,1), PM_TYPE_STRING, PM_INDOM_NULL, PM_SEM_INSTANT,
	PMDA_PMUNITS(0, 0, 0, 0, 0, 0) } }, /* papi.control.reset */

    { NULL,
      { PMDA_PMID(CLUSTER_CONTROL,2), PM_TYPE_STRING, PM_INDOM_NULL, PM_SEM_INSTANT,
	PMDA_PMUNITS(0, 0, 0, 0, 0, 0) } }, /* papi.control.disable */

    { NULL,
      { PMDA_PMID(CLUSTER_CONTROL,3), PM_TYPE_STRING, PM_INDOM_NULL, PM_SEM_INSTANT,
      PMDA_PMUNITS(0, 0, 0, 0, 0, 0) } }, /* papi.control.status */

    { NULL,
      { PMDA_PMID(CLUSTER_AVAILABLE,0), PM_TYPE_U32, PM_INDOM_NULL, PM_SEM_DISCRETE,
      PMDA_PMUNITS(0, 0, 0, 0, 0, 0) } }, /* papi.available.num_counters */

};

static void
papi_endContextCallBack(int context)
{
    if (pmDebug & DBG_TRACE_APPL0)
	__pmNotifyErr(LOG_DEBUG, "end context %d received\n", context);

    /* ensure clients re-using this slot re-authenticate */
    if (context >= 0 && context < ctxtab_size) {
	ctxtab[context].uid_p = 0;
	ctxtab[context].gid_p = 0;
    }
}

static int
papi_fetchCallBack(pmdaMetric *mdesc, unsigned int inst, pmAtomValue *atom)
{
    __pmID_int *idp = (__pmID_int *)&(mdesc->m_desc.pmid);
    int running = 0;
    int retval = 0;
    int i;
    int state;
    char local_string[32];
    retval = check_papi_state();
    if (retval & PAPI_RUNNING && idp->cluster == CLUSTER_PAPI) {
	retval = PAPI_read(EventSet, values);
	if (retval != PAPI_OK) {
	    __pmNotifyErr(LOG_ERR, "PAPI_read: %s\n", PAPI_strerror(retval));
	    return PM_ERR_VALUE;
	}
	running = 1;
    }

    switch (idp->cluster) {
    case CLUSTER_PAPI:
	if (!running)
	    return PMDA_FETCH_NOVALUES;
	if (idp->item >= 0 && idp->item <= number_of_events) {
	    // the 'case' && 'idp->item' value we get is the pmns_position
	    if (papi_info[idp->item].position >= 0) {
		atom->ull = papi_info[idp->item].prev_value + values[papi_info[idp->item].position];
		return PMDA_FETCH_STATIC;
	    }
	    else
		return PMDA_FETCH_NOVALUES;
	}

	return PM_ERR_PMID;

    case CLUSTER_CONTROL:
	switch (idp->item) {
	case 0:
	    atom->cp = ""; /* papi.control.enable */
	    return PMDA_FETCH_STATIC;

	case 1:
	    /* papi.control.reset */
<<<<<<< HEAD
	    atom->cp = "";
	    return PMDA_FETCH_STATIC;

	case 2:
	    /* papi.control.disable */
	    atom->cp = "";
=======
	    return PMDA_FETCH_STATIC;

	case 2:
>>>>>>> fd3a9845
	    if ((retval = check_papi_state()) & PAPI_RUNNING)
		return PMDA_FETCH_STATIC;
	    return 0;

	case 3:
	    retval = PAPI_state(EventSet, &state);
	    if (retval != PAPI_OK)
		return PM_ERR_VALUE;
	    strcpy(status_string, "");
	    if(state & PAPI_STOPPED)
<<<<<<< HEAD
		expand_status_string("Papi is stopped");
	    if (state & PAPI_RUNNING)
		expand_status_string("Papi is running");
	    if (state & PAPI_PAUSED)
		expand_status_string("Papi is paused");
	    if (state & PAPI_NOT_INIT)
		expand_status_string("Papi is defined but not initialized");
	    if (state & PAPI_OVERFLOWING)
		expand_status_string("Papi has overflowing enabled");
	    if (state & PAPI_PROFILING)
		expand_status_string("Papi eventset has profiling enabled");
	    if (state & PAPI_MULTIPLEXING)
		expand_status_string("Papi has multiplexing enabled");
	    if (state & PAPI_ATTACHED)
		expand_status_string("Papi is attached to another process/thread");
	    if (state & PAPI_CPU_ATTACHED)
		expand_status_string("Papi is attached to a specific CPU");
=======
		expand_status_string("papi is stopped");
	    if (state & PAPI_RUNNING)
		expand_status_string("papi is running");
	    if (state & PAPI_PAUSED)
		expand_status_string("papi is paused");
	    if (state & PAPI_NOT_INIT)
		expand_status_string("papi is defined but not initialized");
	    if (state & PAPI_OVERFLOWING)
		expand_status_string("papi has overflowing enabled");
	    if (state & PAPI_PROFILING)
		expand_status_string("papi eventset has profiling enabled");
	    if (state & PAPI_MULTIPLEXING)
		expand_status_string("papi has multiplexing enabled");
	    if (state & PAPI_ATTACHED)
		expand_status_string("papi is attached to another process/thread");
	    if (state & PAPI_CPU_ATTACHED)
		expand_status_string("papi is attached to a specific CPU");
>>>>>>> fd3a9845

	    for(i = 0; i < number_of_events; i++){
		strcpy(local_string, "");
		if(papi_info[i].position >= 0 && papi_info[i].papi_event_code){
		    sprintf(local_string, ", %s: %lld", papi_info[i].papi_string_code, (papi_info[i].prev_value + values[papi_info[i].position]));
		    expand_status_string(local_string);
		}
	    }
	    atom->cp = status_string;
	    return PMDA_FETCH_STATIC;

	default:
	    return PM_ERR_PMID;
	}
	break;

    case CLUSTER_AVAILABLE:
	if (idp->item == 0) {
	    atom->ul = number_of_counters; /* papi.available.num_counters */
	    return PMDA_FETCH_STATIC;
	}
	return PM_ERR_PMID;

    default:
	return PM_ERR_PMID;
    }

    return PMDA_FETCH_NOVALUES;
}

static int
papi_fetch(int numpmid, pmID pmidlist[], pmResult **resp, pmdaExt *pmda)
{
    if (permission_check(pmda->e_context))
	return pmdaFetch(numpmid, pmidlist, resp, pmda);
    return PM_ERR_PERMISSION;
}

static int
check_event_exists(unsigned int event)
{
    int retval = 0;
    retval = PAPI_query_event(event);
    if (retval != PAPI_OK && pmDebug & DBG_TRACE_APPL0)
	__pmNotifyErr(LOG_DEBUG, "event not found on this hardware, skipping\n");
    return retval;
}

static int
remove_metric(int event)
{
    int retval = 0;
    int state = 0;
    int restart = 0; // bool to restart running values at the end
    int i;
    int position = papi_info[event].position;

    retval = check_event_exists(papi_info[event].papi_event_code);
    if (retval != PAPI_OK)
	return retval;

    /* check to make sure papi is running, otherwise do nothing */
    state = check_papi_state();
    if (state & PAPI_RUNNING) {
	restart = 1;
	retval = PAPI_stop(EventSet, values);
	if (retval != PAPI_OK)
	    return retval;
    }
    state = check_papi_state();
    if (state & PAPI_STOPPED) {
	/* first, copy the values over to new array */
	for (i = 0; i < number_of_events; i++)
	    papi_info[i].prev_value += values[papi_info[i].position];

	/* workaround a papi bug: fully destroy the eventset and restart it */
	memset(values, 0, sizeof(values[0])*size_of_active_counters);
	retval = PAPI_cleanup_eventset(EventSet);
	if (retval != PAPI_OK)
	    return retval;

	retval = PAPI_destroy_eventset(&EventSet);
	if (retval != PAPI_OK)
	    return retval;

	number_of_active_counters--;
	retval = PAPI_create_eventset(&EventSet);
	if (retval != PAPI_OK)
	    return retval;

	papi_info[event].prev_value = 0;
	papi_info[event].position = -1;

	for (i = 0; i < number_of_events; i++) {

	    if (papi_info[i].position > position)
		papi_info[i].position--;

	    if (papi_info[i].position >= 0 && papi_info[i].papi_event_code) {
		retval = PAPI_add_event(EventSet, papi_info[i].papi_event_code);
		if (retval != PAPI_OK)
		    return retval;
	    }
	}
	if (restart && (number_of_active_counters > 0)) {
	    retval = PAPI_start(EventSet);
	    if (retval != PAPI_OK)
		return retval;
	}
	return retval;
    }
    return PM_ERR_VALUE;
}

static int
add_metric(unsigned int event)
{
    int retval = 0;
    int state = 0;
    int i;

    retval = check_event_exists(event);
    if (retval != PAPI_OK)
	return retval;

    /* check status of papi */
    state = check_papi_state();
    /* add check with number_of_counters */
    /* stop papi if running? */
    if (state & PAPI_RUNNING) {
	retval = PAPI_stop(EventSet, values);
	/* PAPI_stop copies values in values array, so by
	   copying values into prev_value after the fact, we get
	   the most recent values possible */
	for (i = 0; i < size_of_active_counters; i++){
	    if(papi_info[i].position >= 0 && papi_info[i].papi_event_code)
		papi_info[i].prev_value += values[papi_info[i].position];
	}
	if (retval != PAPI_OK)
	    return retval;
    }
    state = check_papi_state();
    if (state & PAPI_STOPPED) {
	/* add metric */
	retval = PAPI_add_event(EventSet, event); //XXX possibly switch this to add_events
	if (retval != PAPI_OK)
	    return retval;

	number_of_active_counters++;
	retval = PAPI_start(EventSet);
	return retval;
    }
    return PM_ERR_VALUE;
}

static int
papi_store(pmResult *result, pmdaExt *pmda)
{
    int retval;
    int i, j, len;
    const char *delim = " ,";
    char *substring;

    if (!permission_check(pmda->e_context))
	return PM_ERR_PERMISSION;
    for (i = 0; i < result->numpmid; i++) {
	pmValueSet *vsp = result->vset[i];
	__pmID_int *idp = (__pmID_int *)&(vsp->pmid);
	pmAtomValue av;
	if (idp->cluster != CLUSTER_CONTROL)
	    return PM_ERR_PERMISSION;

	switch (idp->item) {
	case 0: //papi.enable
	    if ((retval = pmExtractValue(vsp->valfmt, &vsp->vlist[0],
				 PM_TYPE_STRING, &av, PM_TYPE_STRING)) < 0)
		return retval;
	    len = strlen(av.cp);
	    substring = strtok(av.cp, delim);
	    while (substring != NULL) {
		for (j = 0; j < number_of_events; j++) {
		    if (!strcmp(substring, papi_info[j].papi_string_code) && papi_info[j].position < 0) {
			// add the metric to the set if it's not already there
			retval = add_metric(papi_info[j].papi_event_code);
			if (retval == PAPI_OK)
			    papi_info[j].position = number_of_active_counters-1;
			break;
		    }
		    if (j == size_of_active_counters) {
			if (pmDebug & DBG_TRACE_APPL0)
			    __pmNotifyErr(LOG_DEBUG, "metric name %s does not match any known metrics and will not be added\n", substring);
			retval = 1;
		    }
		}
		substring = strtok(NULL, delim);
	    }
	    if (retval)
		return PM_ERR_CONV;
	    break;

	case 1: //papi.reset
	    retval = PAPI_reset(EventSet);
	    if (pmDebug & DBG_TRACE_APPL0)
		__pmNotifyErr(LOG_DEBUG, "reset: %d\n", retval);
	    if (retval != PAPI_OK)
		return PM_ERR_VALUE;
	    for (i = 0; i < number_of_events; i++)
		papi_info[i].prev_value = 0;
	    return 0;

	case 2: //papi.disable
	    if ((retval = pmExtractValue(vsp->valfmt, &vsp->vlist[0],
				PM_TYPE_STRING, &av, PM_TYPE_STRING)) < 0)
		return retval;
	    len = strlen(av.cp);
	    substring = strtok(av.cp, delim);
	    while (substring != NULL) {
		for (j = 0; j < size_of_active_counters; j++) {
		    if (!strcmp(substring, papi_info[j].papi_string_code)) {
			// remove the metric from the set
			retval = remove_metric(j);
			if (retval == PAPI_OK)
			    papi_info[j].position = -1;
			break; //we've found the correct metric, break;
		    }
		}
		if (j == size_of_active_counters) {
		    if (pmDebug & DBG_TRACE_APPL0)
			__pmNotifyErr(LOG_DEBUG, "metric name %s does not match any known metrics\n", substring);
		    retval = 1;
		}
		substring = strtok(NULL, delim);
	    }
	    if (retval)
		return PM_ERR_CONV;
	    break;

	default:
	    return PM_ERR_PMID;
	}
    }
    return 0;
}

static int
papi_text(int ident, int type, char **buffer, pmdaExt *ep)
{
    __pmID_int *pmidp = (__pmID_int*)&ident;

    /* no indoms - we only deal with metric help text */
    if ((type & PM_TEXT_PMID) != PM_TEXT_PMID)
	return PM_ERR_TEXT;

    if(pmidp->cluster == CLUSTER_PAPI){
	if(pmidp->item < number_of_events){
	    if (type & PM_TEXT_ONELINE)
		*buffer = papi_info[pmidp->item].info.short_descr;
	    else
		*buffer = papi_info[pmidp->item].info.long_descr;
	    return 0;
	}
	return pmdaText(ident, type, buffer, ep);
    }
    else
	return pmdaText(ident, type, buffer, ep);
}

static int
papi_name_lookup(const char *name, pmID *pmid, pmdaExt *pmda)
{
<<<<<<< HEAD
    return pmdaTreePMID(papi_tree, name, pmid);
}

static int
papi_children(const char *name, int traverse, char ***offspring, int **status, pmdaExt *pmda)
{
    return pmdaTreeChildren(papi_tree, name, traverse, offspring, status);
=======

    int i;
    char *substr;

    substr = strtok(name, ".");
    while (substr != NULL) {
	for (i = 0; i < number_of_events; i++) {
	    if (strcmp(substr, papi_info[i].papi_string_code) == 0) {
		*pmid = papi_info[i].pmid;
		return 0;
	    }
	}
	substr = strtok(NULL, ".");
    }
    return PM_ERR_NAME;
}

static int
papi_children(const char *name, int traverse, char ***offspring, int **status, pmdaExt *pmda)
{

    int i;
    char **metric_chain = NULL;
    int  *metric_stats = NULL;
    char *metric_name = name;
    int retval;
    metric_chain = (char **)realloc(metric_chain, number_of_events*sizeof(metric_chain[0]));
    if (metric_chain == NULL)
	__pmNoMem("metric_chain realloc failure", number_of_events*sizeof(metric_chain[0]), PM_FATAL_ERR);
    metric_stats = (int *)realloc(metric_stats, number_of_events*sizeof(metric_stats[0]));
    if (metric_stats == NULL)
	__pmNoMem("metric_stats realloc failure", number_of_events*sizeof(metric_stats[0]), PM_FATAL_ERR);

    for (i = 0; i < number_of_events; i++) {
	metric_chain[i] = malloc(strlen(papi_info[i].papi_string_code)+strlen(metric_name)+2);
	strcpy(metric_chain[i], metric_name);
	metric_chain[i][strlen(metric_name)] = '.';
	metric_chain[i][strlen(metric_name)+1] = '\0';
	strcat(metric_chain[i], papi_info[i].papi_string_code);
	retval = i;
	metric_stats[i] = PMNS_LEAF_STATUS;
    }

    *offspring = metric_chain;
    *status = metric_stats;

    return retval;
>>>>>>> fd3a9845
}

static int
papi_internal_init(pmdaInterface *dp)
{
    int ec;
    int retval;
    int addunderscore;
    PAPI_event_info_t info;
    char *substr;
    char concatstr[10] = {};
    char entry[22];
    unsigned int i = 0;
    pmID pmid;

    if ((retval = __pmNewPMNS(&papi_tree)) < 0) {
	__pmNotifyErr(LOG_ERR, "%s failed to create dynamic papi pmns: %s\n",
		      pmProgname, pmErrStr(retval));
	papi_tree = NULL;
	return PM_ERR_GENERIC;
    }

    number_of_counters = PAPI_num_counters();
    if (number_of_counters < 0){
	__pmNotifyErr(LOG_ERR, "hardware does not support hardware counters\n");
	return 1;
    }

    ec = 0 | PAPI_PRESET_MASK;
    retval = PAPI_library_init(PAPI_VER_CURRENT);
    if (retval != PAPI_VER_CURRENT) {
	__pmNotifyErr(LOG_DEBUG, "PAPI_library_init error!\n");
	return PM_ERR_GENERIC;
    }

    retval = PAPI_set_domain(PAPI_DOM_ALL);
    if (retval != PAPI_OK) {
	__pmNotifyErr(LOG_DEBUG, "Cannot set the domain to PAPI_DOM_ALL.\n");
	return PM_ERR_GENERIC;
    }

    status_string = (char *) calloc(1, 1);
    PAPI_enum_event(&ec, PAPI_ENUM_FIRST);
    do {
	if (PAPI_get_event_info(ec, &info) == PAPI_OK) {
	    if (info.count && PAPI_PRESET_ENUM_AVAIL){
		expand_papi_info(i);
		papi_info[i].papi_event_code = info.event_code;
		substr = strtok(info.symbol, "_");
		while (substr != NULL) {
		    addunderscore = 0;
		    if (strcmp("PAPI",substr)) {
			addunderscore = 1;
			strcat(concatstr, substr);
		    }
		    substr = strtok(NULL, "_");
		    if (substr != NULL && addunderscore) {
			strcat(concatstr, "_");
		    }
		}
<<<<<<< HEAD

		snprintf(entry, sizeof(entry),"papi.system.%s", concatstr);
		pmid = pmid_build(dp->domain, CLUSTER_PAPI, i);
		strcpy(papi_info[i].papi_string_code, concatstr);
		__pmAddPMNSNode(papi_tree, pmid, entry);
		memset(&concatstr[0], 0, sizeof(concatstr));
		memset(&entry[0], 0, sizeof(entry));
		papi_info[i].position = -1;
=======
		strcpy(papi_info[i].papi_string_code, concatstr);
		memset(&concatstr[0], 0, sizeof(concatstr));
		papi_info[i].position = -1;
		papi_info[i].pmid = i;
>>>>>>> fd3a9845
		strcpy(papi_info[i].info.short_descr,info.short_descr);
		strcpy(papi_info[i].info.long_descr, info.long_descr);
		expand_values(i);
		i++;
	    }
	}
    } while(PAPI_enum_event(&ec, 0) == PAPI_OK);
<<<<<<< HEAD
    pmdaTreeRebuildHash(papi_tree, number_of_events);
=======
>>>>>>> fd3a9845
    if (PAPI_create_eventset(&EventSet) != PAPI_OK) {
	__pmNotifyErr(LOG_ERR, "PAPI_create_eventset error!\n");
	return PM_ERR_GENERIC;
    }
    return 0;

}

/* use documented in pmdaAttribute(3) */
static int
papi_contextAttributeCallBack(int context, int attr,
			      const char *value, int length, pmdaExt *pmda)
{
    int id = -1;

    enlarge_ctxtab(context);
    assert(ctxtab != NULL && context < ctxtab_size);

    switch (attr) {
    case PCP_ATTR_USERID:
        ctxtab[context].uid_p = 1;
        id = atoi(value);
        ctxtab[context].uid = id;
        break;

    case PCP_ATTR_GROUPID:
        ctxtab[context].gid_p = 1;
        id = atoi(value);
        ctxtab[context].gid = id;
        break;

    default:
	return 0;
    }

    if (id != 0) {
	if (pmDebug & DBG_TRACE_AUTH)
	    __pmNotifyErr(LOG_DEBUG, "access denied attr=%d id=%d\n", attr, id);
	return PM_ERR_PERMISSION;
    }
    else if (pmDebug & DBG_TRACE_AUTH)
	__pmNotifyErr(LOG_DEBUG, "access granted attr=%d id=%d\n", attr, id);

    return 0;
}

void
__PMDA_INIT_CALL
papi_init(pmdaInterface *dp)
{
    int nummetrics = sizeof(metrictab)/sizeof(metrictab[0]);
    int retval;
    int i;

    if (isDSO) {
	int	sep = __pmPathSeparator();

	snprintf(helppath, sizeof(helppath), "%s%c" "papi" "%c" "help",
		 pmGetConfig("PCP_PMDAS_DIR"), sep, sep);
	pmdaDSO(dp, PMDA_INTERFACE_6, "papi DSO", helppath);
    }

    if (dp->status != 0)
	return;

    dp->comm.flags |= PDU_FLAG_AUTH;

<<<<<<< HEAD
    if ((retval = papi_internal_init(dp)) != 0) {
=======
    if ((retval = papi_internal_init()) != 0) {
>>>>>>> fd3a9845
	__pmNotifyErr(LOG_ERR, "papi_internal_init returned %d\n", retval);
	dp->status = PM_ERR_GENERIC;
	return;
    }

    dp->version.six.fetch = papi_fetch;
    dp->version.six.store = papi_store;
    dp->version.six.attribute = papi_contextAttributeCallBack;
    dp->version.any.text = papi_text;
    dp->version.four.pmid = papi_name_lookup;
    dp->version.four.children = papi_children;
    pmdaSetFetchCallBack(dp, papi_fetchCallBack);
    pmdaSetEndContextCallBack(dp, papi_endContextCallBack);
    pmdaInit(dp, NULL, 0, metrictab, nummetrics);

<<<<<<< HEAD
=======
    for ( i=0; i < number_of_events; i++)
	((__pmID_int *)&papi_info[i].pmid)->domain = dp->domain;

>>>>>>> fd3a9845
}

static pmLongOptions longopts[] = {
    PMDA_OPTIONS_HEADER("Options"),
    PMOPT_DEBUG,
    PMDAOPT_DOMAIN,
    PMDAOPT_LOGFILE,
    PMOPT_HELP,
    PMDA_OPTIONS_END
};

static pmdaOptions opts = {
    .short_options = "D:d:l:?",
    .long_options = longopts,
};

/*
 * Set up agent if running as daemon.
 */
int
main(int argc, char **argv)
{
    int sep = __pmPathSeparator();
    pmdaInterface dispatch;

    isDSO = 0;
    __pmSetProgname(argv[0]);

    snprintf(helppath, sizeof(helppath), "%s%c" "papi" "%c" "help",
	     pmGetConfig("PCP_PMDAS_DIR"), sep, sep);
    pmdaDaemon(&dispatch, PMDA_INTERFACE_6, pmProgname, PAPI, "papi.log", helppath);    
    pmdaGetOptions(argc, argv, &opts, &dispatch);
    if (opts.errors) {
	pmdaUsageMessage(&opts);
	exit(1);
    }
 
    pmdaOpenLog(&dispatch);
    papi_init(&dispatch);
    pmdaConnect(&dispatch);
    pmdaMain(&dispatch);

    free(ctxtab);
    free(papi_info);
    free(values);

    exit(0);
}<|MERGE_RESOLUTION|>--- conflicted
+++ resolved
@@ -59,11 +59,8 @@
 static unsigned int number_of_events;
 static __pmnsTree *papi_tree;
 
-<<<<<<< HEAD
 static char helppath[MAXPATHLEN];
 
-=======
->>>>>>> fd3a9845
 static int
 permission_check(int context)
 {
@@ -657,18 +654,12 @@
 
 	case 1:
 	    /* papi.control.reset */
-<<<<<<< HEAD
 	    atom->cp = "";
 	    return PMDA_FETCH_STATIC;
 
 	case 2:
 	    /* papi.control.disable */
 	    atom->cp = "";
-=======
-	    return PMDA_FETCH_STATIC;
-
-	case 2:
->>>>>>> fd3a9845
 	    if ((retval = check_papi_state()) & PAPI_RUNNING)
 		return PMDA_FETCH_STATIC;
 	    return 0;
@@ -679,7 +670,6 @@
 		return PM_ERR_VALUE;
 	    strcpy(status_string, "");
 	    if(state & PAPI_STOPPED)
-<<<<<<< HEAD
 		expand_status_string("Papi is stopped");
 	    if (state & PAPI_RUNNING)
 		expand_status_string("Papi is running");
@@ -697,25 +687,6 @@
 		expand_status_string("Papi is attached to another process/thread");
 	    if (state & PAPI_CPU_ATTACHED)
 		expand_status_string("Papi is attached to a specific CPU");
-=======
-		expand_status_string("papi is stopped");
-	    if (state & PAPI_RUNNING)
-		expand_status_string("papi is running");
-	    if (state & PAPI_PAUSED)
-		expand_status_string("papi is paused");
-	    if (state & PAPI_NOT_INIT)
-		expand_status_string("papi is defined but not initialized");
-	    if (state & PAPI_OVERFLOWING)
-		expand_status_string("papi has overflowing enabled");
-	    if (state & PAPI_PROFILING)
-		expand_status_string("papi eventset has profiling enabled");
-	    if (state & PAPI_MULTIPLEXING)
-		expand_status_string("papi has multiplexing enabled");
-	    if (state & PAPI_ATTACHED)
-		expand_status_string("papi is attached to another process/thread");
-	    if (state & PAPI_CPU_ATTACHED)
-		expand_status_string("papi is attached to a specific CPU");
->>>>>>> fd3a9845
 
 	    for(i = 0; i < number_of_events; i++){
 		strcpy(local_string, "");
@@ -986,7 +957,6 @@
 static int
 papi_name_lookup(const char *name, pmID *pmid, pmdaExt *pmda)
 {
-<<<<<<< HEAD
     return pmdaTreePMID(papi_tree, name, pmid);
 }
 
@@ -994,55 +964,6 @@
 papi_children(const char *name, int traverse, char ***offspring, int **status, pmdaExt *pmda)
 {
     return pmdaTreeChildren(papi_tree, name, traverse, offspring, status);
-=======
-
-    int i;
-    char *substr;
-
-    substr = strtok(name, ".");
-    while (substr != NULL) {
-	for (i = 0; i < number_of_events; i++) {
-	    if (strcmp(substr, papi_info[i].papi_string_code) == 0) {
-		*pmid = papi_info[i].pmid;
-		return 0;
-	    }
-	}
-	substr = strtok(NULL, ".");
-    }
-    return PM_ERR_NAME;
-}
-
-static int
-papi_children(const char *name, int traverse, char ***offspring, int **status, pmdaExt *pmda)
-{
-
-    int i;
-    char **metric_chain = NULL;
-    int  *metric_stats = NULL;
-    char *metric_name = name;
-    int retval;
-    metric_chain = (char **)realloc(metric_chain, number_of_events*sizeof(metric_chain[0]));
-    if (metric_chain == NULL)
-	__pmNoMem("metric_chain realloc failure", number_of_events*sizeof(metric_chain[0]), PM_FATAL_ERR);
-    metric_stats = (int *)realloc(metric_stats, number_of_events*sizeof(metric_stats[0]));
-    if (metric_stats == NULL)
-	__pmNoMem("metric_stats realloc failure", number_of_events*sizeof(metric_stats[0]), PM_FATAL_ERR);
-
-    for (i = 0; i < number_of_events; i++) {
-	metric_chain[i] = malloc(strlen(papi_info[i].papi_string_code)+strlen(metric_name)+2);
-	strcpy(metric_chain[i], metric_name);
-	metric_chain[i][strlen(metric_name)] = '.';
-	metric_chain[i][strlen(metric_name)+1] = '\0';
-	strcat(metric_chain[i], papi_info[i].papi_string_code);
-	retval = i;
-	metric_stats[i] = PMNS_LEAF_STATUS;
-    }
-
-    *offspring = metric_chain;
-    *status = metric_stats;
-
-    return retval;
->>>>>>> fd3a9845
 }
 
 static int
@@ -1103,7 +1024,6 @@
 			strcat(concatstr, "_");
 		    }
 		}
-<<<<<<< HEAD
 
 		snprintf(entry, sizeof(entry),"papi.system.%s", concatstr);
 		pmid = pmid_build(dp->domain, CLUSTER_PAPI, i);
@@ -1112,12 +1032,6 @@
 		memset(&concatstr[0], 0, sizeof(concatstr));
 		memset(&entry[0], 0, sizeof(entry));
 		papi_info[i].position = -1;
-=======
-		strcpy(papi_info[i].papi_string_code, concatstr);
-		memset(&concatstr[0], 0, sizeof(concatstr));
-		papi_info[i].position = -1;
-		papi_info[i].pmid = i;
->>>>>>> fd3a9845
 		strcpy(papi_info[i].info.short_descr,info.short_descr);
 		strcpy(papi_info[i].info.long_descr, info.long_descr);
 		expand_values(i);
@@ -1125,10 +1039,7 @@
 	    }
 	}
     } while(PAPI_enum_event(&ec, 0) == PAPI_OK);
-<<<<<<< HEAD
     pmdaTreeRebuildHash(papi_tree, number_of_events);
-=======
->>>>>>> fd3a9845
     if (PAPI_create_eventset(&EventSet) != PAPI_OK) {
 	__pmNotifyErr(LOG_ERR, "PAPI_create_eventset error!\n");
 	return PM_ERR_GENERIC;
@@ -1196,11 +1107,7 @@
 
     dp->comm.flags |= PDU_FLAG_AUTH;
 
-<<<<<<< HEAD
     if ((retval = papi_internal_init(dp)) != 0) {
-=======
-    if ((retval = papi_internal_init()) != 0) {
->>>>>>> fd3a9845
 	__pmNotifyErr(LOG_ERR, "papi_internal_init returned %d\n", retval);
 	dp->status = PM_ERR_GENERIC;
 	return;
@@ -1216,12 +1123,6 @@
     pmdaSetEndContextCallBack(dp, papi_endContextCallBack);
     pmdaInit(dp, NULL, 0, metrictab, nummetrics);
 
-<<<<<<< HEAD
-=======
-    for ( i=0; i < number_of_events; i++)
-	((__pmID_int *)&papi_info[i].pmid)->domain = dp->domain;
-
->>>>>>> fd3a9845
 }
 
 static pmLongOptions longopts[] = {
