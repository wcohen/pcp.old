--- conflicted
+++ resolved
@@ -3946,11 +3946,6 @@
     int			i;
     int			sts;
     long		sl;
-<<<<<<< HEAD
-=======
-    unsigned long	ul;
-    int			*ip;
->>>>>>> 66743ad1
     struct filesys	*fs;
     net_inet_t		*inetp;
     net_interface_t	*netip;
@@ -5441,82 +5436,6 @@
 	}
 	return sts;
 
-<<<<<<< HEAD
-=======
-    case CLUSTER_CGROUP_SUBSYS:
-	switch (idp->item) {
-	case 0:	/* cgroup.subsys.hierarchy */
-	    sts = pmdaCacheLookup(INDOM(CGROUP_SUBSYS_INDOM), inst, NULL, (void **)&ip);
-	    if (sts < 0)
-		return sts;
-	    if (sts != PMDA_CACHE_ACTIVE)
-	    	return PM_ERR_INST;
-	    atom->ul = *ip;
-	    break;
-
-	case 1: /* cgroup.subsys.count */
-	    atom->ul = pmdaCacheOp(INDOM(CGROUP_SUBSYS_INDOM), PMDA_CACHE_SIZE_ACTIVE);
-	    break;
-	}
-	break;
-
-    case CLUSTER_CGROUP_MOUNTS:
-	switch (idp->item) {
-	case 0:	/* cgroup.mounts.subsys */
-	    sts = pmdaCacheLookup(INDOM(CGROUP_MOUNTS_INDOM), inst, NULL, (void **)&fs);
-	    if (sts < 0)
-		return sts;
-	    if (sts != PMDA_CACHE_ACTIVE)
-	    	return PM_ERR_INST;
-	    atom->cp = cgroup_find_subsys(INDOM(CGROUP_SUBSYS_INDOM), fs->options);
-	    break;
-
-	case 1: /* cgroup.mounts.count */
-	    atom->ul = pmdaCacheOp(INDOM(CGROUP_MOUNTS_INDOM), PMDA_CACHE_SIZE_ACTIVE);
-	    break;
-	}
-	break;
-
-    case CLUSTER_CPUSET_GROUPS:
-    case CLUSTER_CPUACCT_GROUPS:
-    case CLUSTER_CPUSCHED_GROUPS:
-    case CLUSTER_MEMORY_GROUPS:
-    case CLUSTER_NET_CLS_GROUPS:
-	return cgroup_group_fetch(idp->cluster, idp->item, inst, atom);
-
-    case CLUSTER_CPUSET_PROCS:
-    case CLUSTER_CPUACCT_PROCS:
-    case CLUSTER_CPUSCHED_PROCS:
-    case CLUSTER_MEMORY_PROCS:
-    case CLUSTER_NET_CLS_PROCS:
-	return cgroup_procs_fetch(idp->cluster, idp->item, inst, atom);
-
-    case CLUSTER_INTERRUPTS:
-	switch (idp->item) {
-	case 3:	/* kernel.all.interrupts.error */
-	    atom->ul = irq_err_count;
-	    break;
-	default:
-	    return PM_ERR_PMID;
-	}
-	break;
-
-    case CLUSTER_INTERRUPT_LINES:
-    case CLUSTER_INTERRUPT_OTHER:
-	if (inst >= indomtab[CPU_INDOM].it_numinst)
-	    return PM_ERR_INST;
-	return interrupts_fetch(idp->cluster, idp->item, inst, atom);
-
-    case CLUSTER_PID_FD:
-	if ((entry = fetch_proc_pid_fd(inst, &proc_pid)) == NULL)
-		return PM_ERR_INST;
-	if (idp->item != PROC_PID_FD_COUNT)
-		return PM_ERR_INST;
-
-	atom->ul = entry->fd_count;
-	break;
-
->>>>>>> 66743ad1
     default: /* unknown cluster */
 	return PM_ERR_PMID;
     }
