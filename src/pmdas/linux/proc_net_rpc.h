--- conflicted
+++ resolved
@@ -21,17 +21,10 @@
  * Mountain View, CA 94043, USA, or: http://www.sgi.com
  */
 
-<<<<<<< HEAD
-#define NR_RPC_COUNTERS 18
-#define NR_RPC3_COUNTERS 22
-=======
-#ident "$Id: proc_net_rpc.h,v 1.4 2007/10/24 03:15:45 kimbrr Exp $"
-
 #define NR_RPC_COUNTERS		18
 #define NR_RPC3_COUNTERS	22
 #define NR_RPC4_CLI_COUNTERS	35
 #define NR_RPC4_SVR_COUNTERS	41
->>>>>>> 41585df9
 
 typedef struct {
     struct {
