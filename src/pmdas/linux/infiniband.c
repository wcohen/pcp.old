/*
* Linux Infiniband metrics cluster
*
* this code invokes the OFED utility perfquery -r to regularly read
* and reset the counters.. so we better be the only ones doing it! 
* Future consideration may be given to working out how to use
* sample counters instead, to avoid this.
*
 * Copyright (c) * 2006 Silicon Graphics, Inc.  All Rights Reserved.
 * 
 * This program is free software; you can redistribute it and/or modify it
 * under the terms of the GNU General Public License as published by the
 * Free Software Foundation; either version 2 of the License, or (at your
 * option) any later version.
 * 
 * This program is distributed in the hope that it will be useful, but
 * WITHOUT ANY WARRANTY; without even the implied warranty of MERCHANTABILITY
 * or FITNESS FOR A PARTICULAR PURPOSE.  See the GNU General Public License
 * for more details.
 * 
 * You should have received a copy of the GNU General Public License along
 * with this program; if not, write to the Free Software Foundation, Inc.,
 * 59 Temple Place, Suite 330, Boston, MA  02111-1307 USA
 * 
 * Contact information: Silicon Graphics, Inc., 1500 Crittenden Lane,
 * Mountain View, CA 94043, USA, or: http://www.sgi.com
*/

<<<<<<< HEAD
#include <ctype.h>
#include <pthread.h>
#include <inttypes.h>
=======
#ident "$Id: infiniband.c,v 1.12 2008/03/06 05:53:36 kimbrr Exp $"

#include <sys/types.h>
#include <sys/stat.h>
#include <sys/time.h>
#include <fcntl.h>
#include <ctype.h>
#include <errno.h>
#include <stdlib.h>
#include <stdio.h>
#include <string.h>
#include <inttypes.h>
#include <unistd.h>
#include <time.h>

>>>>>>> 41585df9
#include "pmapi.h"
#include "impl.h"
#include "pmda.h"
#include "infiniband.h"

#define CARD0DIR	"/sys/class/infiniband/mthca0"
#define PERFQUERY	"perfquery"
#define IBSTATUS	"ibstatus"
#define IBCONTROLFILE	"/linux/ibcontrol"

#define IBCONTROL_DEFAULT 30

#define MAX_COUNTER_NAME 21

#ifndef BUFSIZ
#define BUFSIZ 1024
#endif

<<<<<<< HEAD
static uint32_t	ibcontrol = IBCONTROL_DEFAULT;
static int64_t	ibtimeleft = 0;
static int	ibfetched = 0;

static FILE	*ibcontrol_file;

static char *paths[] =
   { "/usr/bin/", 
=======
/* Note on locking.
 *
 * The primary purpose of the mutex is to ensure the main thread
 * doesnt read a counter value while its being updated in the
 * subsidiary thread (though on 64 bit systems it should be atomic
 * anyway).. but also:
 *
 * gettimeofday is in lock scope to prevent subsidiary thread
 * attempting to read it while its being set in main thread
 * (fetch). This can only happen ifdef GOOD_PERFQUERY (ie if perfquery
 * is fixed or replaced), but getimeofday is fast enough anyway.
 *
 * In addition ibcontrol and ibtimeleft together define thread state:
 * we dont want the subsidiary thread examining them while theyre being
 * set by set_control_ib
 *
 * Of other non-init ops, only perfquery and sleep take significant
 * time, so it makes sense to hold the lock through most (non-init)
 * ops, with do_refresh and fetch_workproc jsut dropping it for
 * perfquery and sleep.
 */
pthread_mutex_t	ib_mutex;


static uint32_t	ibcontrol	= IBCONTROL_DEFAULT;
static int64_t	ibtimeleft	= 0;

#ifdef GOOD_PERFQUERY
/* If do_refresh gets called from refresh_ib, it can be skipped on the
 * following iteration of subsidiary thread.
 */
static int	ibfetched = 0;
#else
/* do_refresh cannot be called from refresh_ib (except at init)
 * because perfquery is too slow
 */
#endif

static FILE	*ibcontrol_file;

static char	*paths[] =
   { "/usr/bin/", 
     "/usr/sbin/",
>>>>>>> 41585df9
     "/usr/local/bin/", 
     "/usr/local/ofed/bin/" /* must be last for 1.1 fallback */
   };

<<<<<<< HEAD
static int num_paths = sizeof(paths) / sizeof(char*);

static char scratch[BUFSIZ];

static char perfquery[MAXPATHLEN];
static char ibstatus[MAXPATHLEN];
static char ibcontrol_path[MAXPATHLEN];

static char *perfquery_args;
static char *ibstatus_args;

static pthread_t fetch_thread;
static pthread_mutex_t fetch_mutex; /* mutex to update/retrieve values */
=======
static int	num_paths = sizeof(paths) / sizeof(char*);

static char	scratch[BUFSIZ];

static char	perfquery[MAXPATHLEN];
static char	ibstatus[MAXPATHLEN];
static char	ibcontrol_path[MAXPATHLEN];

static char	*perfquery_args;
static char	*ibstatus_args;

static pthread_t fetch_thread;
>>>>>>> 41585df9

/* 
 * Default time between workproc counter updates.
 * Calculated to expire at least twice in the time it takes any 
 * h/w config to peg out
 */
static int	polltime = 2;

<<<<<<< HEAD
char *counter_names[IB_COUNTERS] = {
=======
static char	*counter_names[IB_COUNTERS] = {
>>>>>>> 41585df9
	"RcvData",				/* 0 */
	"RcvPkts",				/* 1 */
	"RcvSwRelayErrors",			/* 2 */
	"RcvConstraintErrors",	 		/* 3 */
        "RcvErrors",				/* 4 */
        "RcvRemotePhysErrors",			/* 5 */
	"XmtData",				/* 6 */
	"XmtPkts",				/* 7 */
        "XmtDiscards",				/* 8 */
        "XmtConstraintErrors",			/* 9 */ 
        "LinkDowned",				/* 10 */
        "LinkRecovers",				/* 11 */
        "LinkIntegrityErrors",			/* 12 */
        "VL15Dropped",				/* 13 */
	"ExcBufOverrunErrors", 			/* 14 */
        "SymbolErrors",				/* 15 */	
};

/* Assume counters are always listed in the same order, at least during
 * the life of a pmcd, and build a cross-index from their order of appearance
 * to the order in PMNS (and in counter_names). Allow plenty of space for
 * lines we're not interested in (marked -1)
 */
#define XIX_SIZ (IB_COUNTERS<<1)
static int	counter_xix[XIX_SIZ] = { 0 };

static int	fail_count = 0;
static  struct  timeval nextpoll;

struct port_list;
typedef struct port_list port_list_t;
struct port_list {
    ib_port_t	*port;
    port_list_t	*next;
};

static port_list_t *ports = NULL;
static port_list_t **port_tl = &ports;

static inline void
port_list_free(void)
{
    port_list_t *this = ports;
    while (this) {
	free(this);
	this = this->next;
    }
}

/* Pre:  ib_mutex is held
 * Post: ib_mutex is held
 */
static void 
do_refresh(void)
{
    uint64_t	llval;
    int		ix, j;
    FILE	*fp = NULL;
    port_list_t	*this;

    gettimeofday(&nextpoll, NULL);
    nextpoll.tv_sec += polltime;
    for (this = ports; this; this = this->next) {
<<<<<<< HEAD
	sprintf(perfquery_args,  " -r -C %s -P %" PRIu64,
=======
	sprintf(perfquery_args,  " -t 100 -r -C %s -P %" PRIu64,
>>>>>>> 41585df9
		this->port->card, this->port->portnum);

	pthread_mutex_unlock(&ib_mutex);
	fp = popen(perfquery, "r");
	if (fp != NULL) {
	    while (fgetc(fp) != '\n'); /* skip header line */
	    for (j = 0 ; j < XIX_SIZ && 
		         fscanf(fp, " %*[^:]:%*[.]%" SCNi64 " ", 
				(int64_t *)&llval) == 1 ; j++) {
		ix = counter_xix[j];
		if (ix != -1) this->port->raw[ix] += llval;
	    }
	    pclose(fp);
#ifdef PCP_DEBUG
	} 
	else {
	    if (++fail_count < 10)
		fprintf(stderr, "IB:Cmd failed:%s(%d)\n", perfquery, errno);
#endif
	}
	pthread_mutex_lock(&ib_mutex);
	memcpy(this->port->counters, this->port->raw, IB_COUNTERS*sizeof(uint64_t));
    }
}

static int
cache_name(pmInDom indom, char *name, char *port)
{
    int sts;
    char *tail = name + strlen(name);
    port_list_t         *eltp = *port_tl 
	= (port_list_t *)calloc(1, sizeof(port_list_t));

    if (NULL == eltp) return -errno;
    *tail = ':';
    strcpy(tail+1, port);
#ifdef PCP_DEBUG
    fprintf(stderr, "ib instance:%s\n", name);
#endif
    sts = pmdaCacheLookupName(indom, name, NULL, (void **)&eltp->port);

    if (sts == PM_ERR_INST || (sts >= 0 && eltp->port == NULL)) {
        /* first time since re-loaded, else new one */
        eltp->port = (ib_port_t *)calloc(1, sizeof(ib_port_t));
        if (eltp->port == NULL) return -errno;
    } else if (sts < 0) {
        return sts;
    }

    *tail = '\0';
    if (NULL == (eltp->port->card = strdup(name))
     || 1 != sscanf(port, "%" SCNi64, (int64_t *)&eltp->port->portnum)) 
	return -errno;
    *tail = ':';

    sts = pmdaCacheStore(indom, PMDA_CACHE_ADD, name, (void *)eltp->port);
    if (sts < 0) return sts;

    port_tl = &eltp->next;

    return 0;
}

void *
fetch_workproc(void *foo)
{
<<<<<<< HEAD
    pthread_mutex_lock(&fetch_mutex);
    for(;;)
    {
	if (ibfetched != 0) {
	    ibfetched  = 0;
	} else {
	    do_refresh();
	}
	pthread_mutex_unlock(&fetch_mutex);

	sleep(sleeptime);

	pthread_mutex_lock(&fetch_mutex);
	if (ibcontrol != 0) {
	    ibtimeleft -= sleeptime;
	    if (ibtimeleft <= 0) {
		ibtimeleft = 0;

		break;
	    }
	}

    }
    pthread_mutex_unlock(&fetch_mutex);
=======
    struct timeval  now;
    int64_t dif;
    int go = 1;

    pthread_mutex_lock(&ib_mutex);
    while(go)
    {
	struct timespec sleeptime = {0, 0};
#ifdef GOOD_PERFQUERY
	if (ibfetched != 0)
	    ibfetched  = 0;
	else
#endif
	    do_refresh();

	gettimeofday(&now, NULL);
	dif = (uint64_t)nextpoll.tv_usec - (uint64_t)now.tv_usec;
	if (dif < 0) {
	    dif += 1000000;
	    now.tv_sec++;
	}
	sleeptime.tv_nsec = dif * 1000;
	dif = (uint64_t)nextpoll.tv_sec - (uint64_t)now.tv_sec;
	if (dif >= 0) {
	    sleeptime.tv_sec  = dif;
	} else {
	    sleeptime.tv_nsec = 0;
	}
	if (sleeptime.tv_sec || sleeptime.tv_nsec) {
	    pthread_mutex_unlock(&ib_mutex);
	    nanosleep(&sleeptime, NULL);
	    pthread_mutex_lock(&ib_mutex);
	}
	if (ibcontrol != 0) {
	    ibtimeleft -= polltime;
	    if (ibtimeleft <= 0) {
		ibtimeleft = 0;
		go = 0;
	    }
	}
    }
    pthread_mutex_unlock(&ib_mutex);
>>>>>>> 41585df9
    return NULL;
}

int 
has_ib()
{
    return (ports != NULL);
}

static int
init_ib(pmInDom indom)
{
    /* at least 21 for counter name. name[] is also used above to put together
     * card and port num to name instance
     */
    char port[MAX_COUNTER_NAME], name[MAX_COUNTER_NAME << 1];
    FILE *fp = NULL;
    struct stat statbuf;
    uint32_t control = IBCONTROL_DEFAULT;
    int c, sts=0, j=0, ix=0;

    pmdaCacheOp(indom, PMDA_CACHE_LOAD);

    if (stat(CARD0DIR, &statbuf) < 0 || !S_ISDIR(statbuf.st_mode)) {
	return PM_ERR_VALUE; /* No IB */
    }

    for (ix=0; ix<num_paths; ix++) {
	sprintf(ibstatus, "%s" IBSTATUS, paths[ix]);
	if (stat(ibstatus, &statbuf) == 0)
<<<<<<< HEAD
	    break;;
=======
	    break;
>>>>>>> 41585df9
    }
    if (ix == num_paths) {
	fprintf(stderr, "network.ib: init failed: " IBSTATUS 
		" not found: OFED tools not installed?\n");

	return PM_ERR_VALUE;
    } else if (ix == num_paths-1) { /* 1.1 fallback */
	/* Reverse change of perfquery stat names from OFED 1.1 to 1.2 */
	counter_names[RcvData]	= "RcvBytes";
	counter_names[XmtData]	= "XmtBytes";
    }
    sprintf(perfquery, "%s" PERFQUERY, paths[ix]);

    ibstatus_args = ibstatus + strlen(ibstatus);
    perfquery_args = perfquery + strlen(perfquery);

    fp = popen(ibstatus, "r");
    if (fp == NULL) {
	fprintf(stderr, "network.ib: init failed: %s returned %d\n", 
		ibstatus, errno);

	return PM_ERR_VALUE;
    }
    pmdaCacheOp(indom, PMDA_CACHE_INACTIVE);
    for (;;) {
	c = fgetc(fp);
	if (c == (int)'I') {
	    if (2 == fscanf(fp, "nfiniband device \'%[^']\' port %s status: %*[\n]", 
			    name, port)) {
	        if (0 == (sts = cache_name(indom, name, port)))
		    continue;

		pclose(fp);
		port_list_free();
		return sts;
	    }
	}
	for (;;c = fgetc(fp)) {
	    switch (c) {
	    case EOF: goto ibstatus_end;
	    case (int)'\n':
		c = fgetc(fp);
		break;
	    default:
		continue;
	    }
	    break;
	}
    }
 ibstatus_end:
    pclose(fp);
    if (ports == NULL) {
#ifdef PCP_DEBUG
	    fprintf(stderr, "IB:No IB ports found\n");
#endif
	    return PM_ERR_VALUE;
    }
    /* OK to call perquery here without -r */
    fp = popen(perfquery, "r");
    while (fgetc(fp) != '\n'); /* skip header line */

    while (1 == fscanf(fp, " %[^:]:%*[.]%*i ", name)) {
	if (j == XIX_SIZ) {
#ifdef PCP_DEBUG
	    fprintf(stderr, "IB:Too many perfquery counters:%d\n", j);
#endif
	    break;
	}
	ix = 0;
	for (;;) {
	    if (strcmp(name, counter_names[ix])==0) {
		counter_xix[j++] = ix;
		break;
	    }
	    if (++ix == IB_COUNTERS) {
		counter_xix[j++] = -1;
		break;
	    }
	}
    }
    pclose(fp);
    pmdaCacheOp(indom, PMDA_CACHE_SAVE);

<<<<<<< HEAD
    pthread_mutex_init(&fetch_mutex, NULL);
=======
    pthread_mutex_init(&ib_mutex, NULL);
>>>>>>> 41585df9

    sprintf(ibcontrol_path, "%s" IBCONTROLFILE, pmGetConfig("PCP_PMDAS_DIR"));
    if (NULL != (ibcontrol_file = fopen(ibcontrol_path, "r"))) {
	fscanf(ibcontrol_file, "%u", &control);
	fclose(ibcontrol_file);
    } 
    set_control_ib(control);

    return 0;
}

<<<<<<< HEAD
=======
/* Pre:  ib_mutex is held
 * Post: ib_mutex is held
 */
>>>>>>> 41585df9
static int
thread_ib()
{
    static int first = 1;

<<<<<<< HEAD
    ibfetched = 0;
    if (first)
	first = 0;
    else
	pthread_join(fetch_thread, NULL);

    return (0 == pthread_create(&fetch_thread, NULL, fetch_workproc, NULL)
	    ? PM_ERR_VALUE : -errno);
}

int
track_ib() 
{
    int tracking, ret;

    pthread_mutex_lock(&fetch_mutex);

    tracking = (ibcontrol == 0 || ibtimeleft > 0);

    ibtimeleft = ibcontrol;

    ret =  tracking ? 0 : thread_ib();

    pthread_mutex_unlock(&fetch_mutex);

    return ret;
}

uint32_t
get_control_ib(void)
{
    return ibcontrol;
}

void
set_control_ib(uint32_t control)
{
    int change, tracking;

    pthread_mutex_lock(&fetch_mutex);

    change   = (ibcontrol != control);
    tracking = (ibcontrol == 0 || ibtimeleft > 0);

    ibcontrol = control;
    if (tracking)
	ibtimeleft = ibcontrol;
    else if (ibcontrol != 0)
	ibtimeleft = 0;
    else
	thread_ib();

    pthread_mutex_unlock(&fetch_mutex);

    if (change && NULL != (ibcontrol_file = fopen(ibcontrol_path, "w"))) {
	fprintf(ibcontrol_file, "%u\n", ibcontrol);
	fclose(ibcontrol_file);
    }
=======
    if (ports == NULL)
	return 0; /* No IB */

#ifdef GOOD_PERFQUERY
    ibfetched = 0;
#endif
    if (first) {
	first = 0;
	/* Initial do_refresh from main thread, for set-up */
	do_refresh();
	return (0 == pthread_create(&fetch_thread, NULL, fetch_workproc, NULL)
		? 0 : -errno);
    } 
    else {
	pthread_join(fetch_thread, NULL);
    }
    /* Restarts return PM_ERR_VALUE to indicate to tools that there is a
     * discontinuity in the metric 
     */
    return (0 == pthread_create(&fetch_thread, NULL, fetch_workproc, NULL)
	    ? PM_ERR_VALUE : -errno);
>>>>>>> 41585df9
}

int
track_ib() 
{
    int tracking, ret;

    pthread_mutex_lock(&ib_mutex);

    tracking = (ibcontrol == 0 || ibtimeleft > 0);

    ibtimeleft = ibcontrol;

    ret =  tracking ? 0 : thread_ib();

    pthread_mutex_unlock(&ib_mutex);

    return ret;
}

uint32_t
get_control_ib(void)
{
    return ibcontrol;
}

int
set_control_ib(uint32_t control)
{
    int change, tracking;

    if (ports == NULL)
	return PM_ERR_VALUE;

    pthread_mutex_lock(&ib_mutex);

    change   = (ibcontrol != control);
    tracking = (ibcontrol == 0 || ibtimeleft > 0);

    ibcontrol = control;
    if (tracking)
	ibtimeleft = ibcontrol;
    else if (ibcontrol != 0)
	ibtimeleft = 0;
    else 
	thread_ib();

    pthread_mutex_unlock(&ib_mutex);
    if (change && NULL != (ibcontrol_file = fopen(ibcontrol_path, "w"))) {
	fprintf(ibcontrol_file, "%u\n", ibcontrol);
	fclose(ibcontrol_file);
    }
    return 0;
}

<<<<<<< HEAD
    pthread_mutex_lock(&fetch_mutex);
    if (ibcontrol == 0 || ibtimeleft > 0) {
	ibfetched = 1;
	do_refresh();
    }
    pthread_mutex_unlock(&fetch_mutex);
=======
int
refresh_ib(pmInDom indom)
{
    static int first = 1;
>>>>>>> 41585df9

    if (first) {
	first = 0;
	return init_ib(indom);
    }
#ifdef GOOD_PERFQUERY
    if (ports) {
	/* As long as perfquery is potentially so slow (currently ~10s under load),
	 * it can't be called from the main thread.. hence commented out. 
	 */
	pthread_mutex_lock(&ib_mutex);
	if (ibcontrol == 0 || ibtimeleft > 0) {
	    ibfetched = 1;
	    do_refresh();
	}
	pthread_mutex_unlock(&ib_mutex);
    }
#endif
    return 0;
}

int
status_ib(ib_port_t * portp)
{
    FILE	*fp	= NULL;
    size_t	cur	= 0;
    int		inspace	= 1;
    int		newlines= 1;
    int		sts;
    char	*str;

    sprintf(ibstatus_args, " %s:%" PRIu64,
	    portp->card, portp->portnum);
    fp = popen(ibstatus, "r");
    if (fp == NULL) return -errno;

    /* consume header */
    while (fgetc(fp) != (int)'\n') ;

    for (sts = fgetc(fp); cur < BUFSIZ-1; sts = fgetc(fp)) {
	switch (sts) {
	case EOF: 
	    break;
	case (int)'\n':
	    if (!newlines) scratch[cur++] = ';';
	    newlines = 1;
	    inspace = 0;
	    continue;
	case (int)' ':
	case (int)'\t':
	    if (inspace) continue;
	    inspace = 1;
	    scratch[cur++] = ' ';
	    continue;
	default:
	    newlines = 0;
	    inspace = 0;
	    scratch[cur++] = (char)sts;
	    continue;
	}
	break;
    }
    scratch[cur] = '\0';
    pclose(fp);
    str = strdup(scratch);
    if (str == NULL) return -errno;
    if (portp->status != NULL) free(portp->status);
    portp->status = str;
    return 0;
}<|MERGE_RESOLUTION|>--- conflicted
+++ resolved
@@ -26,27 +26,9 @@
  * Mountain View, CA 94043, USA, or: http://www.sgi.com
 */
 
-<<<<<<< HEAD
 #include <ctype.h>
 #include <pthread.h>
 #include <inttypes.h>
-=======
-#ident "$Id: infiniband.c,v 1.12 2008/03/06 05:53:36 kimbrr Exp $"
-
-#include <sys/types.h>
-#include <sys/stat.h>
-#include <sys/time.h>
-#include <fcntl.h>
-#include <ctype.h>
-#include <errno.h>
-#include <stdlib.h>
-#include <stdio.h>
-#include <string.h>
-#include <inttypes.h>
-#include <unistd.h>
-#include <time.h>
-
->>>>>>> 41585df9
 #include "pmapi.h"
 #include "impl.h"
 #include "pmda.h"
@@ -65,16 +47,6 @@
 #define BUFSIZ 1024
 #endif
 
-<<<<<<< HEAD
-static uint32_t	ibcontrol = IBCONTROL_DEFAULT;
-static int64_t	ibtimeleft = 0;
-static int	ibfetched = 0;
-
-static FILE	*ibcontrol_file;
-
-static char *paths[] =
-   { "/usr/bin/", 
-=======
 /* Note on locking.
  *
  * The primary purpose of the mutex is to ensure the main thread
@@ -118,26 +90,10 @@
 static char	*paths[] =
    { "/usr/bin/", 
      "/usr/sbin/",
->>>>>>> 41585df9
      "/usr/local/bin/", 
      "/usr/local/ofed/bin/" /* must be last for 1.1 fallback */
    };
 
-<<<<<<< HEAD
-static int num_paths = sizeof(paths) / sizeof(char*);
-
-static char scratch[BUFSIZ];
-
-static char perfquery[MAXPATHLEN];
-static char ibstatus[MAXPATHLEN];
-static char ibcontrol_path[MAXPATHLEN];
-
-static char *perfquery_args;
-static char *ibstatus_args;
-
-static pthread_t fetch_thread;
-static pthread_mutex_t fetch_mutex; /* mutex to update/retrieve values */
-=======
 static int	num_paths = sizeof(paths) / sizeof(char*);
 
 static char	scratch[BUFSIZ];
@@ -150,7 +106,6 @@
 static char	*ibstatus_args;
 
 static pthread_t fetch_thread;
->>>>>>> 41585df9
 
 /* 
  * Default time between workproc counter updates.
@@ -159,11 +114,7 @@
  */
 static int	polltime = 2;
 
-<<<<<<< HEAD
-char *counter_names[IB_COUNTERS] = {
-=======
 static char	*counter_names[IB_COUNTERS] = {
->>>>>>> 41585df9
 	"RcvData",				/* 0 */
 	"RcvPkts",				/* 1 */
 	"RcvSwRelayErrors",			/* 2 */
@@ -227,11 +178,7 @@
     gettimeofday(&nextpoll, NULL);
     nextpoll.tv_sec += polltime;
     for (this = ports; this; this = this->next) {
-<<<<<<< HEAD
-	sprintf(perfquery_args,  " -r -C %s -P %" PRIu64,
-=======
 	sprintf(perfquery_args,  " -t 100 -r -C %s -P %" PRIu64,
->>>>>>> 41585df9
 		this->port->card, this->port->portnum);
 
 	pthread_mutex_unlock(&ib_mutex);
@@ -298,32 +245,6 @@
 void *
 fetch_workproc(void *foo)
 {
-<<<<<<< HEAD
-    pthread_mutex_lock(&fetch_mutex);
-    for(;;)
-    {
-	if (ibfetched != 0) {
-	    ibfetched  = 0;
-	} else {
-	    do_refresh();
-	}
-	pthread_mutex_unlock(&fetch_mutex);
-
-	sleep(sleeptime);
-
-	pthread_mutex_lock(&fetch_mutex);
-	if (ibcontrol != 0) {
-	    ibtimeleft -= sleeptime;
-	    if (ibtimeleft <= 0) {
-		ibtimeleft = 0;
-
-		break;
-	    }
-	}
-
-    }
-    pthread_mutex_unlock(&fetch_mutex);
-=======
     struct timeval  now;
     int64_t dif;
     int go = 1;
@@ -366,7 +287,6 @@
 	}
     }
     pthread_mutex_unlock(&ib_mutex);
->>>>>>> 41585df9
     return NULL;
 }
 
@@ -397,11 +317,7 @@
     for (ix=0; ix<num_paths; ix++) {
 	sprintf(ibstatus, "%s" IBSTATUS, paths[ix]);
 	if (stat(ibstatus, &statbuf) == 0)
-<<<<<<< HEAD
-	    break;;
-=======
 	    break;
->>>>>>> 41585df9
     }
     if (ix == num_paths) {
 	fprintf(stderr, "network.ib: init failed: " IBSTATUS 
@@ -485,11 +401,7 @@
     pclose(fp);
     pmdaCacheOp(indom, PMDA_CACHE_SAVE);
 
-<<<<<<< HEAD
-    pthread_mutex_init(&fetch_mutex, NULL);
-=======
     pthread_mutex_init(&ib_mutex, NULL);
->>>>>>> 41585df9
 
     sprintf(ibcontrol_path, "%s" IBCONTROLFILE, pmGetConfig("PCP_PMDAS_DIR"));
     if (NULL != (ibcontrol_file = fopen(ibcontrol_path, "r"))) {
@@ -501,77 +413,14 @@
     return 0;
 }
 
-<<<<<<< HEAD
-=======
 /* Pre:  ib_mutex is held
  * Post: ib_mutex is held
  */
->>>>>>> 41585df9
 static int
 thread_ib()
 {
     static int first = 1;
 
-<<<<<<< HEAD
-    ibfetched = 0;
-    if (first)
-	first = 0;
-    else
-	pthread_join(fetch_thread, NULL);
-
-    return (0 == pthread_create(&fetch_thread, NULL, fetch_workproc, NULL)
-	    ? PM_ERR_VALUE : -errno);
-}
-
-int
-track_ib() 
-{
-    int tracking, ret;
-
-    pthread_mutex_lock(&fetch_mutex);
-
-    tracking = (ibcontrol == 0 || ibtimeleft > 0);
-
-    ibtimeleft = ibcontrol;
-
-    ret =  tracking ? 0 : thread_ib();
-
-    pthread_mutex_unlock(&fetch_mutex);
-
-    return ret;
-}
-
-uint32_t
-get_control_ib(void)
-{
-    return ibcontrol;
-}
-
-void
-set_control_ib(uint32_t control)
-{
-    int change, tracking;
-
-    pthread_mutex_lock(&fetch_mutex);
-
-    change   = (ibcontrol != control);
-    tracking = (ibcontrol == 0 || ibtimeleft > 0);
-
-    ibcontrol = control;
-    if (tracking)
-	ibtimeleft = ibcontrol;
-    else if (ibcontrol != 0)
-	ibtimeleft = 0;
-    else
-	thread_ib();
-
-    pthread_mutex_unlock(&fetch_mutex);
-
-    if (change && NULL != (ibcontrol_file = fopen(ibcontrol_path, "w"))) {
-	fprintf(ibcontrol_file, "%u\n", ibcontrol);
-	fclose(ibcontrol_file);
-    }
-=======
     if (ports == NULL)
 	return 0; /* No IB */
 
@@ -593,7 +442,6 @@
      */
     return (0 == pthread_create(&fetch_thread, NULL, fetch_workproc, NULL)
 	    ? PM_ERR_VALUE : -errno);
->>>>>>> 41585df9
 }
 
 int
@@ -649,19 +497,10 @@
     return 0;
 }
 
-<<<<<<< HEAD
-    pthread_mutex_lock(&fetch_mutex);
-    if (ibcontrol == 0 || ibtimeleft > 0) {
-	ibfetched = 1;
-	do_refresh();
-    }
-    pthread_mutex_unlock(&fetch_mutex);
-=======
 int
 refresh_ib(pmInDom indom)
 {
     static int first = 1;
->>>>>>> 41585df9
 
     if (first) {
 	first = 0;
