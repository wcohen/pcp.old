--- conflicted
+++ resolved
@@ -21,15 +21,6 @@
  * Mountain View, CA 94043, USA, or: http://www.sgi.com
  */
 
-<<<<<<< HEAD
-#include <sys/vfs.h>
-
-typedef struct filesys {
-    char	  *path;
-    int		  fetched;
-=======
-#ident "$Id: filesys.h,v 1.6 2007/12/18 04:29:10 kimbrr Exp $"
-
 #include <sys/vfs.h>
 
 typedef struct {
@@ -43,25 +34,17 @@
     uint64_t	  files_used;
 } quota_entry_t;
 
+/* Values for flags in filesys_t */
+#define FSF_FETCHED		(1U << 0)
+#define FSF_QUOT_PROJ_ACC	(1U << 1)
+#define FSF_QUOT_PROJ_ENF	(1U << 2)
 
-/* Values for flags in filesys_entry_t */
-#define FSF_FETCHED		(1U << 0)
-#define FSF_VALID		(1U << 1)
-#define FSF_SEEN		(1U << 2)
-#define FSF_QUOT_PROJ_ACC	(1U << 3)
-#define FSF_QUOT_PROJ_ENF	(1U << 4)
-
-typedef struct {
+typedef struct filesys {
     int		  id;
-    unsigned	  flags;
+    unsigned int  flags;
     char	  *device;
     char	  *path;
->>>>>>> 41585df9
     struct statfs stats;
 } filesys_t;
 
-<<<<<<< HEAD
-extern int refresh_filesys(pmInDom);
-=======
-extern int refresh_filesys(filesys_t *filesys, pmInDom qindom);
->>>>>>> 41585df9
+extern int refresh_filesys(pmInDom, pmInDom);