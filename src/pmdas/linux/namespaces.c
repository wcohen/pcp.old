/*
 * Copyright (c) 2014-2015 Red Hat.
 *
 * This program is free software; you can redistribute it and/or modify it
 * under the terms of the GNU General Public License as published by the
 * Free Software Foundation; either version 2 of the License, or (at your
 * option) any later version.
 *
 * This program is distributed in the hope that it will be useful, but
 * WITHOUT ANY WARRANTY; without even the implied warranty of MERCHANTABILITY
 * or FITNESS FOR A PARTICULAR PURPOSE.  See the GNU General Public License
 * for more details.
 */
#include "pmapi.h"
#include "impl.h"
#include "pmda.h"
#include "namespaces.h"

#if defined(HAVE_SETNS)

static int root_fdset[LINUX_NAMESPACE_COUNT];
static int self_fdset[LINUX_NAMESPACE_COUNT];

static int
namespace_open(const char *process, const char *namespace)
{
    char path[MAXPATHLEN];

    snprintf(path, sizeof(path), "/proc/%s/ns/%s", process, namespace);
    path[sizeof(path)-1] = '\0';
    return open(path, O_RDONLY);
}

static int
open_namespace_fds(int nsflags, int pid, int *fdset)
{
    int		fd;
    char	process[32];

    if (pid)
	snprintf(process, sizeof(process), "%d", pid);
    else
	strcpy(process, "self");

    if ((nsflags & LINUX_NAMESPACE_IPC) &&
	(pid || !fdset[LINUX_NAMESPACE_IPC_INDEX])) {
	if ((fd = namespace_open(process, "ipc")) < 0)
		return fd;
	fdset[LINUX_NAMESPACE_IPC_INDEX] = fd;
    }
    if ((nsflags & LINUX_NAMESPACE_UTS) &&
	(pid || !fdset[LINUX_NAMESPACE_UTS_INDEX])) {
	if ((fd = namespace_open(process, "uts")) < 0)
	    return fd;
	fdset[LINUX_NAMESPACE_UTS_INDEX] = fd;
    }
    if ((nsflags & LINUX_NAMESPACE_NET) &&
	(pid || !fdset[LINUX_NAMESPACE_NET_INDEX])) {
	if ((fd = namespace_open(process, "net")) < 0)
	    return fd;
	fdset[LINUX_NAMESPACE_NET_INDEX] = fd;
    }
    if ((nsflags & LINUX_NAMESPACE_MNT) &&
	(pid || !fdset[LINUX_NAMESPACE_MNT_INDEX])) {
	if ((fd = namespace_open(process, "mnt")) < 0)
	    return fd;
	fdset[LINUX_NAMESPACE_MNT_INDEX] = fd;
    }
    if ((nsflags & LINUX_NAMESPACE_USER) &&
	(pid || !fdset[LINUX_NAMESPACE_USER_INDEX])) {
	if ((fd = namespace_open(process, "user")) < 0)
	    return fd;
	fdset[LINUX_NAMESPACE_USER_INDEX] = fd;
    }
    return 0;
}

static int
set_namespace_fds(int nsflags, int *fdset)
{
    int		sts = 0;

    if (nsflags & LINUX_NAMESPACE_IPC)
	sts |= setns(fdset[LINUX_NAMESPACE_IPC_INDEX], 0);
    if (nsflags & LINUX_NAMESPACE_UTS)
	sts |= setns(fdset[LINUX_NAMESPACE_UTS_INDEX], 0);
    if (nsflags & LINUX_NAMESPACE_NET)
	sts |= setns(fdset[LINUX_NAMESPACE_NET_INDEX], 0);
    if (nsflags & LINUX_NAMESPACE_MNT)
	sts |= setns(fdset[LINUX_NAMESPACE_MNT_INDEX], 0);
    if (nsflags & LINUX_NAMESPACE_USER)
	sts |= setns(fdset[LINUX_NAMESPACE_USER_INDEX], 0);

    if (sts)
	return -oserror();
    return sts;
}

int
container_lookup(int fd, linux_container_t *cp)
{
    char pdubuf[BUFSIZ], name[MAXPATHLEN], *np;
    int	sts, pid = 0;

    if (fd < 0)
	return PM_ERR_NOTCONN;

    /* get container process identifier from pmdaroot */
    if ((sts = __pmdaSendRootPDUContainer(fd, PDUROOT_PROCESSID_REQ,
			pid, cp->name, cp->length, 0)) < 0)
	return sts;
    if ((sts = __pmdaRecvRootPDUContainer(fd, PDUROOT_PROCESSID,
                        pdubuf, sizeof(pdubuf))) < 0)
	return sts;
    if ((sts = __pmdaDecodeRootPDUContainer(pdubuf, sts,
			&pid, name, sizeof(name))) < 0)
	return sts;

    /* process the results - stash current container details */
    if (sts > cp->length && (np = strdup(name)) != NULL) {
	cp->length = sts;
	free(cp->name);
	cp->name = np;
    }
    cp->pid = pid;
    return 0;
}

static int
close_namespace_fds(int nsflags, int *fdset)
{
    if (nsflags & LINUX_NAMESPACE_IPC) {
	close(fdset[LINUX_NAMESPACE_IPC_INDEX]);
	fdset[LINUX_NAMESPACE_IPC_INDEX] = -1;
    }
    if (nsflags & LINUX_NAMESPACE_UTS) {
	close(fdset[LINUX_NAMESPACE_UTS_INDEX]);
	fdset[LINUX_NAMESPACE_UTS_INDEX] = -1;
    }
    if (nsflags & LINUX_NAMESPACE_NET) {
	close(fdset[LINUX_NAMESPACE_NET_INDEX]);
	fdset[LINUX_NAMESPACE_NET_INDEX] = -1;
    }
    if (nsflags & LINUX_NAMESPACE_MNT) {
	close(fdset[LINUX_NAMESPACE_MNT_INDEX]);
	fdset[LINUX_NAMESPACE_MNT_INDEX] = -1;
    }
    if (nsflags & LINUX_NAMESPACE_USER) {
	close(fdset[LINUX_NAMESPACE_USER_INDEX]);
	fdset[LINUX_NAMESPACE_USER_INDEX] = -1;
    }
    return 0;
}

/*
 * Use setns(2) syscall to switch temporarily to a different namespace.
 * On the first call for each namespace we stash away a file descriptor
 * that will get us back to where we started.
 */
int
container_nsenter(linux_container_t *cp, int nsflags, int *openfds)
{
    int		sts;

    if (!cp)
	return 0;
    if ((nsflags & (*openfds)) == 0) {
	if ((sts = open_namespace_fds(nsflags, 0, self_fdset)) < 0)
	    return sts;
	if ((sts = open_namespace_fds(nsflags, cp->pid, root_fdset)) < 0)
	    return sts;
	*openfds |= nsflags;
    }
    return set_namespace_fds(nsflags, root_fdset);
}

/*
 * And another setns(2) to switch back to the original namespace
 */
int
container_nsleave(linux_container_t *cp, int nsflags)
{
    if (!cp)
	return 0;
    return set_namespace_fds(nsflags, self_fdset);
}

int
container_close(linux_container_t *cp, int openfds)
{
    if (!cp)
	return 0;
    close_namespace_fds(openfds, root_fdset);
    container_close_network(cp);
    return 0;
}

#else /* !HAVE_SETNS */

/*
 * without setns(2), these all do nothing (successfully)
 */

int
container_lookup(int fd, linux_container_t *cp)
{
    (void)fd;
    (void)cp;
    return 0;
}

int
container_lookup(int fd, linux_container_t *cp)
{
    (void)fd;
    (void)cp;
    return 0;
}

int
container_nsenter(linux_container_t *cp, int nsflags, int *openfds)
{
    (void)openfds;
    (void)nsflags;
    (void)cp;
    return 0;
}

int
container_nsleave(linux_container_t *cp, int nsflags)
{
    (void)nsflags;
    (void)cp;
    return 0;
}

<<<<<<< HEAD
=======
int
container_close(linux_container_t *cp, int openfds)
{
    (void)openfds;
    (void)cp;
    return 0;
}
>>>>>>> 76affea6
#endif /* !HAVE_SETNS */

int
container_open_network(linux_container_t *cp)
{
    if (cp->netfd < 0)
	cp->netfd = socket(AF_INET, SOCK_DGRAM, 0);
    return cp->netfd;
}

void
container_close_network(linux_container_t *cp)
{
    if (cp->netfd != -1)
	close(cp->netfd);
    cp->netfd = -1;
}<|MERGE_RESOLUTION|>--- conflicted
+++ resolved
@@ -234,8 +234,6 @@
     return 0;
 }
 
-<<<<<<< HEAD
-=======
 int
 container_close(linux_container_t *cp, int openfds)
 {
@@ -243,7 +241,6 @@
     (void)cp;
     return 0;
 }
->>>>>>> 76affea6
 #endif /* !HAVE_SETNS */
 
 int
