--- conflicted
+++ resolved
@@ -20,15 +20,9 @@
 	sample simple trivial sendmail mailq txmon \
 	news cisco trace apache shping mounts weblog \
 	lmsensors process roomtemp summary hotproc jstat \
-<<<<<<< HEAD
-	dbping memcache systemtap mysql vmware kvm ib \
-	bonding cluster lustrecomm mmv netfilter zimbra \
-	named pdns samba dtsrun
-=======
 	dbping memcache systemtap mysql vmware kvm \
 	bonding lustrecomm mmv netfilter zimbra \
-	named pdns samba
->>>>>>> b3549934
+	named pdns samba dtsrun
 
 LDIRT = pmcd.conf
 
