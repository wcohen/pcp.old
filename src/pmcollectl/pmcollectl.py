#!/usr/bin/python

#
# pmcollectl.py
#
# Copyright (C) 2012-2013 Red Hat Inc.
#
# This program is free software; you can redistribute it and/or modify it
# under the terms of the GNU General Public License as published by the
# Free Software Foundation; either version 2 of the License, or (at your
# option) any later version.
# 
# This program is distributed in the hope that it will be useful, but
# WITHOUT ANY WARRANTY; without even the implied warranty of MERCHANTABILITY
# or FITNESS FOR A PARTICULAR PURPOSE.  See the GNU General Public License
# for more details.
#

"""System status collector using the libpcp Wrapper module

Additional Information:

Performance Co-Pilot Web Site
http://oss.sgi.com/projects/pcp
"""

# ignore line too long, missing docstring, method could be a function,
#        too many public methods
# pylint: disable=C0301 
# pylint: disable=C0111 
# pylint: disable=R0201
# pylint: disable=R0904

##############################################################################
#
# imports
#

import os
import sys
import time
import cpmapi as c_api
import cpmgui as c_gui
from pcp import pmapi, pmgui
from pcp.pmsubsys import Cpu, Interrupt, Disk, Memory, Net, Proc, Subsys

ME = "pmcollectl"

def usage ():
    print "\nUsage:", sys.argv[0], "\n\t[-sSUBSYS] [-f|--filename FILE] [-p|--playback FILE]"
    print '''\t[-R|--runtime N] [-c|--count N] [-i|--interval N] [--verbose]
'''


# scale  -----------------------------------------------------------------


def scale (value, magnitude):
    return (value + (magnitude / 2)) / magnitude


# record ---------------------------------------------------------------

def record (context, config, interval, path):
    
    if os.path.exists(path):
        print ME + "archive %s already exists\n" % path
        sys.exit(1)
<<<<<<< HEAD
    status = pm.pmRecordSetup (file, me, 0)
    (status, rhp) = pm.pmRecordAddHost ("localhost", 1, config)
    status = pm.pmRecordControl (0, c_gui.PM_REC_SETARG, "-T" + str(duration) + "sec")
    status = pm.pmRecordControl (0, c_gui.PM_REC_ON, "")
    # XXX: duration should be a time interval allowing sub-second resolution
    time.sleep(duration)
    pm.pmRecordControl (0, c_gui.PM_REC_STATUS, "")
    status = pm.pmRecordControl (rhp, c_gui.PM_REC_OFF, "")
=======
    status = context.pmRecordSetup (path, ME, 0) # pylint: disable=W0621
    (status, rhp) = context.pmRecordAddHost ("localhost", 1, config)
    status = context.pmRecordControl (0, c_gui.PM_REC_SETARG, "-T" + str(interval) + "sec")
    status = context.pmRecordControl (0, c_gui.PM_REC_ON, "")
    time.sleep(interval)
    context.pmRecordControl (0, c_gui.PM_REC_STATUS, "")
    status = context.pmRecordControl (rhp, c_gui.PM_REC_OFF, "")
>>>>>>> 97af0654
    if status < 0 and status != c_api.PM_ERR_IPC:
        check_status (status)


# record_add_creator ------------------------------------------------------

def record_add_creator (path):
    fdesc = open (path, "r+")
    args = ""
    for i in sys.argv:
        args = args + i + " "
    fdesc.write("# Created by " + args)
    fdesc.write("\n#\n")
    fdesc.close()

# record_check_creator ------------------------------------------------------

def record_check_creator (path, doc):
    fdesc = open (path + "/" + ME + ".pcp", "r")
    rline = fdesc.readline()
    if rline.find("# Created by ") == 0:
        print doc + rline[13:]
    fdesc.close()


# _CollectPrint -------------------------------------------------------


class _CollectPrint(object):
    def print_header1(self):
        if self.verbosity == "brief":
            self.print_header1_brief()
        elif self.verbosity == "detail":
            self.print_header1_detail()
        elif self.verbosity == "verbose":
            self.print_header1_verbose()
    def print_header2(self):
        if self.verbosity == "brief":
            self.print_header2_brief()
        elif self.verbosity == "detail":
            self.print_header2_detail()
        elif self.verbosity == "verbose":
            self.print_header2_verbose()
    def print_header1_brief(self):
        True                        # pylint: disable-msg=W0104
    def print_header2_brief(self):
        True                        # pylint: disable-msg=W0104
    def print_header1_detail(self):
        True                        # pylint: disable-msg=W0104
    def print_header2_detail(self):
        True                        # pylint: disable-msg=W0104
    def print_header1_verbose(self):
        True                        # pylint: disable-msg=W0104
    def print_header2_verbose(self):
        True                        # pylint: disable-msg=W0104
    def print_line(self):
        if self.verbosity == "brief":
            self.print_brief()
        elif self.verbosity == "detail":
            self.print_detail()
        elif self.verbosity == "verbose":
            self.print_verbose()
    def print_brief(self):
        True                        # pylint: disable-msg=W0104
    def print_verbose(self):
        True                        # pylint: disable-msg=W0104
    def print_detail(self):
        True                        # pylint: disable-msg=W0104
    def divide_check(self, dividend, divisor):
        if divisor == 0:
            return 0
        else:
            return dividend / divisor
    def set_verbosity(self, cpverbosity):
        self.verbosity = cpverbosity # pylint: disable-msg=W0201


# _cpuCollectPrint --------------------------------------------------


class _cpuCollectPrint(Cpu, _CollectPrint):
    def print_header1_brief(self):
        print '#<--------CPU-------->',
    def print_header1_detail(self):
        print '# SINGLE CPU STATISTICS'
    def print_header1_verbose(self):
        print '# CPU SUMMARY (INTR, CTXSW & PROC /sec)'

    def print_header2_brief(self):
        print '#cpu sys inter  ctxsw',
    def print_header2_detail(self):
        print '#   Cpu  User Nice  Sys Wait IRQ  Soft Steal Idle'
    def print_header2_verbose(self):
        print '#User  Nice   Sys  Wait   IRQ  Soft Steal  Idle  CPUs  Intr  Ctxsw  Proc  RunQ   Run   Avg1  Avg5 Avg15 RunT BlkT'

    def print_brief(self):
        print "%4d" % (100 * (self.get_metric_value('kernel.all.cpu.nice') +
                              self.get_metric_value('kernel.all.cpu.user') +
                              self.get_metric_value('kernel.all.cpu.intr') +
                              self.get_metric_value('kernel.all.cpu.sys') +
                              self.get_metric_value('kernel.all.cpu.steal') +
                              self.get_metric_value('kernel.all.cpu.irq.hard') +
                              self.get_metric_value('kernel.all.cpu.irq.soft')) /
                       self.cpu_total),
        print "%3d" % (100 * (self.get_metric_value('kernel.all.cpu.intr') +
                              self.get_metric_value('kernel.all.cpu.sys') +
                              self.get_metric_value('kernel.all.cpu.steal') +
                              self.get_metric_value('kernel.all.cpu.irq.hard') +
                              self.get_metric_value('kernel.all.cpu.irq.soft')) /
                       self.cpu_total),
        print "%5d %6d" % (self.get_metric_value('kernel.all.intr'),
                           self.get_metric_value('kernel.all.pswitch')),
    def print_detail(self):
        for k in range(self.get_len(self.get_metric_value('kernel.percpu.cpu.user'))):
            print "    %3d  %4d %4d  %3d %4d %3d  %4d %5d %4d" % (
                k,
                (100 * (self.get_scalar_value('kernel.percpu.cpu.nice',k) +
                        self.get_scalar_value('kernel.percpu.cpu.user',k) +
                        self.get_scalar_value('kernel.percpu.cpu.intr',k) +
                        self.get_scalar_value('kernel.percpu.cpu.sys',k) +
                        self.get_scalar_value('kernel.percpu.cpu.steal',k) +
                        self.get_scalar_value('kernel.percpu.cpu.irq.hard',k) +
                        self.get_scalar_value('kernel.percpu.cpu.irq.soft',k)) /
             self.cpu_total),
            self.get_scalar_value('kernel.percpu.cpu.nice',k),
            (100 * (self.get_scalar_value('kernel.percpu.cpu.intr',k) +
                    self.get_scalar_value('kernel.percpu.cpu.sys',k) +
                    self.get_scalar_value('kernel.percpu.cpu.steal',k) +
                    self.get_scalar_value('kernel.percpu.cpu.irq.hard',k) +
                    self.get_scalar_value('kernel.percpu.cpu.irq.soft',k)) /
             self.cpu_total),
            self.get_scalar_value('kernel.percpu.cpu.wait.total',k),
            self.get_scalar_value('kernel.percpu.cpu.irq.hard',k),
            self.get_scalar_value('kernel.percpu.cpu.irq.soft',k),
            self.get_scalar_value('kernel.percpu.cpu.steal',k),
            self.get_scalar_value('kernel.percpu.cpu.idle',k) / 10)
    def print_verbose(self):
        ncpu = self.get_metric_value('hinv.ncpu')
        print "%4d %6d %5d %4d %4d %5d " % (
            (100 * (self.get_metric_value('kernel.all.cpu.nice') +
                    self.get_metric_value('kernel.all.cpu.user') +
                    self.get_metric_value('kernel.all.cpu.intr') +
                    self.get_metric_value('kernel.all.cpu.sys') +
                    self.get_metric_value('kernel.all.cpu.steal') +
                    self.get_metric_value('kernel.all.cpu.irq.hard') +
                    self.get_metric_value('kernel.all.cpu.irq.soft')) /
             self.cpu_total),
            self.get_metric_value('kernel.all.cpu.nice'),
            (100 * (self.get_metric_value('kernel.all.cpu.intr') +
                    self.get_metric_value('kernel.all.cpu.sys') +
                    self.get_metric_value('kernel.all.cpu.steal') +
                    self.get_metric_value('kernel.all.cpu.irq.hard') +
                    self.get_metric_value('kernel.all.cpu.irq.soft')) /
             self.cpu_total),
            self.get_metric_value('kernel.all.cpu.wait.total'),
            self.get_metric_value('kernel.all.cpu.irq.hard'),
            self.get_metric_value('kernel.all.cpu.irq.soft')
            ),
        print "%6d %6d %5d %5d %6d" % (
            self.get_metric_value('kernel.all.cpu.steal'),
            self.get_metric_value('kernel.all.cpu.idle') / (10 * ncpu),
            ncpu,
            self.get_metric_value('kernel.all.intr'),
            self.get_metric_value('kernel.all.pswitch')
            ),
        print "%5d %5d %5d %5.2f %5.2f %5.2f %4d %4d" % (
            self.get_metric_value('kernel.all.nprocs'),
            self.get_metric_value('kernel.all.runnable'),
            self.get_metric_value('proc.runq.runnable'),
            self.get_metric_value('kernel.all.load')[0],
            self.get_metric_value('kernel.all.load')[1],
            self.get_metric_value('kernel.all.load')[2],
            self.get_metric_value('kernel.all.runnable'),
            self.get_metric_value('proc.runq.blocked'))


# _interruptCollectPrint ---------------------------------------------


class _interruptCollectPrint(Interrupt, _CollectPrint):
    def print_header1_brief(self):
        ndashes = (((self.get_len(self.metric_values[0])) * 6) - 6) / 2
        hdr = "#<"
        for k in range(ndashes):
            hdr += "-"
        hdr += "Int"
        for k in range(ndashes):
            hdr += "-"
        hdr += ">"
        print hdr,
    def print_header1_detail(self):
        print '# INTERRUPT DETAILS'
        print '# Int    ',
        for k in range(len(self.metric_values[0])):
            print 'Cpu%d ' % k,
        print 'Type            Device(s)'
    def print_header1_verbose(self):
        print '# INTERRUPT SUMMARY'
    def print_header2_brief(self):
        for k in range(len(self.metric_values[0])):
            if k == 0:
                print '#Cpu%d ' % k,
            else:
                print 'Cpu%d ' % k,
    def print_header2_verbose(self):
        print '#    ',
        for k in range(len(self.metric_values[0])):
            print 'Cpu%d ' % k,
        print
    def print_brief(self):
        int_count = []
        for k in range(len(self.metric_values[0])):
            int_count.append(0)
            for j  in range(0, len(self.metric_values)):
                int_count[k] += self.metric_values[j][k]
                
        for k in range(len(self.metric_values[0])):
            print "%4d " % (int_count[k]),
    def print_detail(self):
        for j  in range(0, len(self.metrics_dict)):
            for k in range(len(self.metric_values[0])):
                have_nonzero_value = False
                if self.metric_values[j][k] != 0:
                    have_nonzero_value = True
                if not have_nonzero_value:
                    continue
                # pcp does not give the interrupt # so print spaces
                print "%-8s" % self.metrics[j].split(".")[3],
                for k in range(len(self.metric_values[0])):
                    print "%4d " % (self.metric_values[j][k]),
                text = (pm.pmLookupText(self.metric_pmids[j], c_api.PM_TEXT_ONELINE))
                print "%-18s %s" % (text[:(str.index(text," "))],
                                 text[(str.index(text," ")):])
    def print_verbose(self):
        print "     ",
        self.print_brief()
        print


# _diskCollectPrint --------------------------------------------------


class _diskCollectPrint(Disk, _CollectPrint):
    def print_header1_brief(self):
        print '<----------Disks----------->',
    def print_header1_detail(self):
        print '# DISK STATISTICS (/sec)'
    def print_header1_verbose(self):
        print '\n\n# DISK SUMMARY (/sec)'
    def print_header2_brief(self):
        print ' KBRead  Reads KBWrit Writes',
    def print_header2_detail(self):
        print '#          <---------reads---------><---------writes---------><--------averages--------> Pct'
        print '#Name       KBytes Merged  IOs Size  KBytes Merged  IOs Size  RWSize  QLen  Wait SvcTim Util'
    def print_header2_verbose(self):
        print '#KBRead RMerged  Reads SizeKB  KBWrite WMerged Writes SizeKB\n',
    def print_brief(self):
        print "%6d %6d %6d %6d" % (
            self.get_metric_value('disk.all.read_bytes') / 1024,
            self.get_metric_value('disk.all.read'),
            self.get_metric_value('disk.all.write_bytes') / 1024,
            self.get_metric_value('disk.all.write')),
    def print_detail(self):
        for j in xrange(len(self.metric_pmids)):
            try:
                (inst, iname) = pm.pmGetInDom(self.metric_descs[j])
                break
            except pmapi.pmErr, e:
                iname = "X"

        # metric values may be scalars or arrays depending on # of disks
        for j in xrange(self.get_len(self.get_metric_value('disk.dev.read_bytes'))):
            print "%-10s %6d %6d %4d %4d  %6d %6d %4d %4d  %6d %6d %4d %6d %4d" % (
                iname[j],
                self.get_scalar_value ('disk.dev.read_bytes', j),
                self.get_scalar_value ('disk.dev.read_merge', j),
                self.get_scalar_value ('disk.dev.read', j),
                self.get_scalar_value ('disk.dev.blkread', j),
                self.get_scalar_value ('disk.dev.write_bytes', j),
                self.get_scalar_value ('disk.dev.write_merge', j),
                self.get_scalar_value ('disk.dev.write', j),
                self.get_scalar_value ('disk.dev.blkwrite', j),
                0, 0, 0, 0, 0)
# ??? replace 0 with required fields

    def print_verbose(self):
        avgrdsz = avgwrsz = 0
        if self.get_metric_value('disk.all.read') > 0:
            avgrdsz = self.get_metric_value('disk.all.read_bytes')
            avgrdsz /= self.get_metric_value('disk.all.read')
        if self.get_metric_value('disk.all.write') > 0:
            avgwrsz = self.get_metric_value('disk.all.write_bytes')
            avgwrsz /= self.get_metric_value('disk.all.write')

        print '%6d %6d %6d %6d %7d %8d %6d %6d' % (
            avgrdsz,
            self.get_metric_value('disk.all.read_merge'),
            self.get_metric_value('disk.all.read'),
            0,
            avgwrsz,
            self.get_metric_value('disk.all.write_merge'),
            self.get_metric_value('disk.all.write'),
            0)


# _memoryCollectPrint ------------------------------------------------


class _memoryCollectPrint(Memory, _CollectPrint):
    def print_header1_brief(self):
        print '#<-----------Memory----------->'
    def print_header1_verbose(self):
        print '# MEMORY SUMMARY'
    def print_header2_brief(self):
        print '#Free Buff Cach Inac Slab  Map'
    def print_header2_verbose(self): 
        print '#<-------------------------------Physical Memory--------------------------------------><-----------Swap------------><-------Paging------>'
        print '#   Total    Used    Free    Buff  Cached    Slab  Mapped    Anon  Commit  Locked Inact Total  Used  Free   In  Out Fault MajFt   In  Out'
    def print_brief(self):
        print "%4dM %3dM %3dM %3dM %3dM %3dM " % (
            scale(self.get_metric_value('mem.freemem'), 1000),
            scale(self.get_metric_value('mem.util.bufmem'), 1000),
            scale(self.get_metric_value('mem.util.cached'), 1000),
            scale(self.get_metric_value('mem.util.inactive'), 1000),
            scale(self.get_metric_value('mem.util.slab'), 1000),
            scale(self.get_metric_value('mem.util.mapped'), 1000)),
    def print_verbose(self):
        print "%8dM %6dM %6dM %6dM %6dM %6dM %6dM %6dM %6dM %6dM %5dM %5dM %5dM %5dM %6d %6d %6d %6d %6d %6d " % (
            scale(self.get_metric_value('mem.physmem'), 1000),
            scale(self.get_metric_value('mem.util.used'), 1000),
            scale(self.get_metric_value('mem.freemem'), 1000),
            scale(self.get_metric_value('mem.util.bufmem'), 1000),
            scale(self.get_metric_value('mem.util.cached'), 1000),
            scale(self.get_metric_value('mem.util.slab'), 1000),
            scale(self.get_metric_value('mem.util.mapped'), 1000),
            scale(self.get_metric_value('mem.util.anonpages'), 1000),
            scale(self.get_metric_value('mem.util.committed_AS'), 1000),
            scale(self.get_metric_value('mem.util.mlocked'), 1000),
            scale(self.get_metric_value('mem.util.inactive'), 1000),
            scale(self.get_metric_value('mem.util.swapTotal'), 1000),
            scale(self.get_metric_value('swap.used'), 1000),
            scale(self.get_metric_value('swap.free'), 1000),
            scale(self.get_metric_value('swap.pagesin'), 1000),
            scale(self.get_metric_value('swap.pagesout'), 1000),
            scale(self.get_metric_value('mem.vmstat.pgfault') -
                  self.get_metric_value('mem.vmstat.pgmajfault'), 1000),
            scale(self.get_metric_value('mem.vmstat.pgmajfault'), 1000),
            scale(self.get_metric_value('mem.vmstat.pgpgin'), 1000),
            scale(self.get_metric_value('mem.vmstat.pgpgout'), 1000))


# _netCollectPrint --------------------------------------------------


class _netCollectPrint(Net, _CollectPrint):
    def print_header1_brief(self):
        print '<----------Network--------->',
    def print_header1_detail(self):
        print '# NETWORK STATISTICS (/sec)'
    def print_header1_verbose(self):
        print '\n\n# NETWORK SUMMARY (/sec)'
    def print_header2_brief(self):
        print ' KBIn  PktIn  KBOut  PktOut',
    def print_header2_detail(self):
        print '#Num    Name   KBIn  PktIn SizeIn  MultI   CmpI  ErrsI  KBOut PktOut  SizeO   CmpO ErrsO'
    def print_header2_verbose(self):
        print '# KBIn  PktIn SizeIn  MultI   CmpI  ErrsI  KBOut PktOut  SizeO   CmpO  ErrsO'
    def print_brief(self):
        print "%5d %6d %6d %6d" % (
            sum(self.get_metric_value('network.interface.in.bytes')) / 1024,
            sum(self.get_metric_value('network.interface.in.packets')),
            sum(self.get_metric_value('network.interface.out.bytes')) / 1024,
            sum(self.get_metric_value('network.interface.out.packets'))),
    def print_verbose(self):
        self.get_metric_value('network.interface.in.bytes')[0] = 0 # don't include loopback
        self.get_metric_value('network.interface.in.bytes')[1] = 0
        print '%6d %5d %6d %6d %6d %6d %6d %6d %6d %6d %7d' % (
            sum(self.get_metric_value('network.interface.in.bytes')) / 1024,
            sum(self.get_metric_value('network.interface.in.packets')),
            sum(self.get_metric_value('network.interface.in.bytes')) /
            sum(self.get_metric_value('network.interface.in.packets')),
            sum(self.get_metric_value('network.interface.in.mcasts')),
            sum(self.get_metric_value('network.interface.in.compressed')),
            sum(self.get_metric_value('network.interface.in.errors')),
            sum(self.get_metric_value('network.interface.out.bytes')) / 1024,
            sum(self.get_metric_value('network.interface.out.packets')),
            sum(self.get_metric_value('network.interface.out.bytes')) /
            sum(self.get_metric_value('network.interface.out.packets')),
            sum(self.get_metric_value('network.interface.total.mcasts')),
            sum(self.get_metric_value('network.interface.out.errors')))
    def print_detail(self):
        for j in xrange(len(self.metric_pmids)):
            try:
                (inst, iname) = pm.pmGetInDom(self.metric_descs[j])
                break
            except pmapi.pmErr, e: # pylint: disable-msg=C0103
                iname = "X"

        for j in xrange(len(self.get_metric_value('network.interface.in.bytes'))):
            print '%4d %-7s %6d %5d %6d %6d %6d %6d %6d %6d %6d %6d %7d' % (
                j, iname[j],
                self.get_metric_value('network.interface.in.bytes')[j] / 1024,
                self.get_metric_value('network.interface.in.packets')[j],
                self.divide_check (self.get_metric_value('network.interface.in.bytes')[j],
                                   self.get_metric_value('network.interface.in.packets')[j]),
                self.get_metric_value('network.interface.in.mcasts')[j],
                self.get_metric_value('network.interface.in.compressed')[j],
                self.get_metric_value('network.interface.in.errors')[j],
                self.get_metric_value('network.interface.in.packets')[j],
                self.get_metric_value('network.interface.out.packets')[j],
                self.divide_check (self.get_metric_value('network.interface.in.packets')[j],
                self.get_metric_value('network.interface.out.packets')[j]) / 1024,
                    self.get_metric_value('network.interface.total.mcasts')[j],
                    self.get_metric_value(
                    'network.interface.out.compressed')[j])


# _genericCollectPrint -----------------------------------------------


class _genericCollectPrint(Subsys, _CollectPrint):
    True                        # pylint: disable-msg=W0104


# main -----------------------------------------------------------------


# ignore These are actually global names; ignore invalid name warning for now
# TODO move main into a def and enable
# pylint: disable-msg=C0103


if __name__ == '__main__':
    n_samples = 0
    subsys = list()
    verbosity = "brief"
    output_file = ""
    input_file = ""
    duration = 0
    interval_arg = 1
    duration_arg = 0
    create_archive = False
    replay_archive = False

    ss = _genericCollectPrint()
    cpu = _cpuCollectPrint()
    interrupt = _interruptCollectPrint()
    # interrupt metrics are setup on the fly; an archive may not provide this
    interrupt.init_metrics(pmapi.pmContext())
    disk = _diskCollectPrint()
    memory = _memoryCollectPrint()
    net = _netCollectPrint()

    s_options = {"d":[disk, "brief"], "D":[disk, "detail"],
                 "c":[cpu, "brief"], "C":[cpu, "detail"],
                 "n":[net, "brief"], "N":[net, "detail"],
                 "j":[interrupt, "brief"], "J":[interrupt, "detail"],
                 "b":[ss, "brief"], # "B":[ss, "detail"],
                 "m":[memory, "brief"], # "M":[ss, "detail"],
#                 "f":[ss, "brief"], "F":[ss, "detail"],
#                 "y":[ss, "brief"], "Y":[ss, "detail"],
#                 "z":[ss, "detail"], "Z":[ss, "detail"]
                 }

    argx = 1
    while argx < len(sys.argv):
        if (sys.argv[argx] == "-c" or sys.argv[argx] == "--count"):
            argx += 1
            n_samples = int(sys.argv[argx])
        elif (sys.argv[argx][:2] == "-c"):
            n_samples = int(sys.argv[argx][2:])
        elif (sys.argv[argx] == "-f" or sys.argv[argx] == "--filename"):
            argx += 1
            output_file = sys.argv[argx]
            create_archive = True
        elif (sys.argv[argx] == "-p" or sys.argv[argx] == "--playback"):
            argx += 1
            input_file = sys.argv[argx]
            replay_archive = True
        elif (sys.argv[argx] == "-R" or sys.argv[argx] == "--runtime"):
            argx += 1
            duration_arg = sys.argv[argx]
        elif (sys.argv[argx] == "-i" or sys.argv[argx] == "--interval"):
            argx += 1
            interval_arg = sys.argv[argx]
	# TODO: --subsys XYZ
        elif (sys.argv[argx][:2] == "-s"):
            for ssx in xrange(len(sys.argv[argx][2:])):
                subsys_arg = sys.argv[argx][ssx+2:ssx+3]
                try:
                    subsys.append(s_options[subsys_arg][0])
                except KeyError:
                    print sys.argv[0] + \
                    ": Unimplemented subsystem -s" + subsys_arg
                    sys.exit(1)
                if subsys_arg.isupper():
                    verbosity =  s_options[subsys_arg][1]
        elif (sys.argv[argx] == "--verbose"):
            if verbosity != "detail":
                verbosity = "verbose"
        elif (sys.argv[argx] == "--help" or sys.argv[argx] == "-h"):
            usage()
            sys.exit(1)
        elif (sys.argv[argx][:1] == "-"):
            print sys.argv[0] + ": Unknown option ", sys.argv[argx]
            print "Try `" + sys.argv[0] + " --help' for more information."
            sys.exit(1)
        argx += 1

    if len(subsys) == 0:
        if create_archive:
            map( subsys.append, (cpu, disk, net, interrupt, memory))
        else:
            map( subsys.append, (cpu, disk, net) )

    if replay_archive:
        lines = []
        if not os.path.exists(input_file):
            print input_file, "does not exist"
            sys.exit(1)
        for line in open(input_file):
            lines.append(line[:-1].split())
        archive = os.path.join(os.path.dirname(input_file),
                               lines[len(lines)-1][2])
        try:
            pm = pmapi.pmContext(c_api.PM_CONTEXT_ARCHIVE, archive)
        except pmapi.pmErr, e:
            print "Cannot open PCP archive: %s" % archive
            sys.exit(1)
    else:
        try:
            pm = pmapi.pmContext()
        except pmapi.pmErr, e:
            print "Cannot connect to pmcd on %s" % "localhost"
            sys.exit(1)

    if duration_arg != 0:
        (code, timeval, errmsg) = pm.pmParseInterval(duration_arg)
        if code < 0:
            print errmsg
            sys.exit(1)
        duration = timeval.tv_sec

    (delta, errmsg) = pm.pmParseInterval(str(interval_arg) + " seconds")

    if output_file != "":
        configuration = "log mandatory on every " + \
            str(interval_arg) + " seconds { "
        for ssx in subsys:
            configuration += ssx.dump_metrics()
        configuration += "}"
        if duration == 0:
            if n_samples != 0:
                duration = n_samples * interval_arg
            else:
                duration = 10 * interval_arg
        client = pmgui.GuiClient()
        record(client, configuration, duration, output_file)
        record_add_creator(output_file)
        sys.exit(0)

    for ssx in subsys:
        try:
<<<<<<< HEAD
            metrics = str(s.metrics)
            s.setup_metrics(pm)
=======
            metrics = str(ssx.metrics)
            ssx.setup_metrics(pm)
>>>>>>> 97af0654
        except pmapi.pmErr, e:
            if replay_archive:
                import textwrap
                print str(cpu.metrics)
                print "One of the following metrics is required " + \
                "but absent in " + input_file + "\n" + \
                textwrap.fill(str(metrics))
            else:
                print "unable to setup metrics"
            sys.exit(1)
        ssx.set_verbosity(verbosity)
        ssx.get_stats(pm)

    # brief headings for different subsystems are concatenated together
    if verbosity == "brief":
        for ssx in subsys:
            if ssx == 0:
                continue
            ssx.print_header1()
        print
        for ssx in subsys:
            if ssx == 0:
                continue
            ssx.print_header2()
        print

    host = pm.pmGetContextHostName()
    if host == "localhost":
        host = os.uname()[1]

    try:
        i_samples = 0
        while (i_samples < n_samples) or (n_samples == 0):
            pm.pmtimevalSleep(delta)
            if verbosity != "brief" and len(subsys) > 1:
                print "\n### RECORD %d >>> %s <<< %s ###" % \
                (i_samples+1,  host, time.strftime("%a %b %d %H:%M:%S %Y"))

            for ssx in subsys:
                if ssx == 0:
                    continue
                if verbosity != "brief" and (len(subsys) > 1 or i_samples == 0):
                    print
                    ssx.print_header1()
                    ssx.print_header2()
                try:
<<<<<<< HEAD
                    s.get_stats(pm)
=======
                    ssx.get_stats(pm)
>>>>>>> 97af0654
                except pmapi.pmErr, e:
                    if str(e).find("PM_ERR_EOL") != -1:
                        print str(e)
                        sys.exit(1)
                ssx.get_total()
                ssx.print_line()
            if verbosity == "brief":
                print

            i_samples += 1
    except KeyboardInterrupt:
        True                        # pylint: disable-msg=W0104<|MERGE_RESOLUTION|>--- conflicted
+++ resolved
@@ -66,16 +66,6 @@
     if os.path.exists(path):
         print ME + "archive %s already exists\n" % path
         sys.exit(1)
-<<<<<<< HEAD
-    status = pm.pmRecordSetup (file, me, 0)
-    (status, rhp) = pm.pmRecordAddHost ("localhost", 1, config)
-    status = pm.pmRecordControl (0, c_gui.PM_REC_SETARG, "-T" + str(duration) + "sec")
-    status = pm.pmRecordControl (0, c_gui.PM_REC_ON, "")
-    # XXX: duration should be a time interval allowing sub-second resolution
-    time.sleep(duration)
-    pm.pmRecordControl (0, c_gui.PM_REC_STATUS, "")
-    status = pm.pmRecordControl (rhp, c_gui.PM_REC_OFF, "")
-=======
     status = context.pmRecordSetup (path, ME, 0) # pylint: disable=W0621
     (status, rhp) = context.pmRecordAddHost ("localhost", 1, config)
     status = context.pmRecordControl (0, c_gui.PM_REC_SETARG, "-T" + str(interval) + "sec")
@@ -83,7 +73,6 @@
     time.sleep(interval)
     context.pmRecordControl (0, c_gui.PM_REC_STATUS, "")
     status = context.pmRecordControl (rhp, c_gui.PM_REC_OFF, "")
->>>>>>> 97af0654
     if status < 0 and status != c_api.PM_ERR_IPC:
         check_status (status)
 
@@ -647,13 +636,8 @@
 
     for ssx in subsys:
         try:
-<<<<<<< HEAD
-            metrics = str(s.metrics)
-            s.setup_metrics(pm)
-=======
             metrics = str(ssx.metrics)
             ssx.setup_metrics(pm)
->>>>>>> 97af0654
         except pmapi.pmErr, e:
             if replay_archive:
                 import textwrap
@@ -700,11 +684,7 @@
                     ssx.print_header1()
                     ssx.print_header2()
                 try:
-<<<<<<< HEAD
-                    s.get_stats(pm)
-=======
                     ssx.get_stats(pm)
->>>>>>> 97af0654
                 except pmapi.pmErr, e:
                     if str(e).find("PM_ERR_EOL") != -1:
                         print str(e)
