--- conflicted
+++ resolved
@@ -32,15 +32,8 @@
 default default_pcp: build_python build_python3
 
 ifeq "$(ENABLE_PYTHON)" "true"
-<<<<<<< HEAD
-ifeq ($(PCP_PLATFORM),darwin)
-# No binaries for PPC, thanks
-ENV += ARCHFLAGS='-arch i386 -arch x86_64'
-endif
-=======
 PY_BUILD_OPTS = $(SETUP_PY_BUILD_OPTIONS)
 PY_INSTALL_OPTS = $(SETUP_PY_INSTALL_OPTIONS) --record=$(TOPDIR)/python-pcp.list
->>>>>>> 50de988d
 build_python: setup.py $(CFILES)
 	$(ENV) $(PYTHON) setup.py build_ext $(PY_BUILD_OPTS)
 	$(ENV) $(PYTHON) setup.py build
