--- conflicted
+++ resolved
@@ -702,15 +702,11 @@
 
     for (i = 0; i < argc; i++) {
 	PyObject *pyarg = PyList_GET_ITEM(pyargv, i);
-<<<<<<< HEAD
-	char *string = PyUnicode_AsUTF8(pyarg);
-=======
 #if PY_MAJOR_VERSION >= 3
 	char *string = PyUnicode_AsUTF8(pyarg);
 #else
 	char *string = PyString_AsString(pyarg);
 #endif
->>>>>>> 042a6be8
 
 	/* argv[0] parameter will be used for pmProgname, so need to
 	 * ensure the memory that backs it will be with us forever.
