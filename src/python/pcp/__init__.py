<<<<<<< HEAD
__all__ = ["pmapi", "pmcc", "pmda", "pmgui", "pmi", "mmv", "cpmapi", "cpmda", "cpmgui", "cpmi", "cmmv"]
=======
__all__ = ["pmapi", "pmcc", "pmconfig", "pmda", "pmgui", "pmi", "pmsubsys", "mmv", "cpmapi", "cpmda", "cpmgui", "cpmi", "cmmv"]
>>>>>>> 0c09b0f8
<|MERGE_RESOLUTION|>--- conflicted
+++ resolved
@@ -1,5 +1 @@
-<<<<<<< HEAD
-__all__ = ["pmapi", "pmcc", "pmda", "pmgui", "pmi", "mmv", "cpmapi", "cpmda", "cpmgui", "cpmi", "cmmv"]
-=======
-__all__ = ["pmapi", "pmcc", "pmconfig", "pmda", "pmgui", "pmi", "pmsubsys", "mmv", "cpmapi", "cpmda", "cpmgui", "cpmi", "cmmv"]
->>>>>>> 0c09b0f8
+__all__ = ["pmapi", "pmcc", "pmconfig", "pmda", "pmgui", "pmi", "mmv", "cpmapi", "cpmda", "cpmgui", "cpmi", "cmmv"]