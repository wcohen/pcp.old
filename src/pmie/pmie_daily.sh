--- conflicted
+++ resolved
@@ -59,7 +59,6 @@
 # file to reflect your local configuration (see also -c option below)
 #
 CONTROL=$PCP_PMIECONTROL_PATH
-PMIE_PID=pmie.pid  # file in pmie log directory
 
 # default number of days to keep pmie logfiles
 #
@@ -394,10 +393,9 @@
 	fi
     fi
 
-<<<<<<< HEAD
-    # match $logfile and $fqdn from control file to running pmies
+    # match $logfile from control file to running pmies
     pid=""
-    $VERY_VERBOSE && echo "Looking for logfile=$logfile fqdn=$fqdn"
+    $VERY_VERBOSE && echo "Looking for logfile=$logfile"
     for file in `ls $PCP_TMP_DIR/pmie`
     do
 	p_id=$file
@@ -428,27 +426,12 @@
 	    $VERY_VERBOSE && $PCP_ECHO_PROG "process has vanished"
 	fi
     done
-=======
-    # find pmie responsible for this logfile
-    pid=`cat $PMIE_PID 2>/dev/null`
-
-    # check whether the pid is still valid (maybe process died)
-    if _get_pids_by_name pmie | grep "^$pid\$" >/dev/null
-    then
-        $VERY_VERBOSE && echo "pmie process $pid identified, OK"
-    else
-	$VERY_VERBOSE && echo "pmie process $pid not running"
-        pid=
-	$VERY_VERBOSE && _get_pids_by_name pmie
-    fi
->>>>>>> 49a7ce79
 
     if [ -z "$pid" ]
     then
 	if [ "$PMIE_CTL" = "on" ]
 	then
-	    fqdn=`pmhostname $host | sed -e 's/@.*//'`
-	    _error "no pmie instance running for host \"$fqdn\""
+	    _error "no pmie instance running for host \"$host\""
 	fi
     else
 	# now move current logfile name aside and SIGHUP to "roll the logs"
