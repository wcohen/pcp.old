--- conflicted
+++ resolved
@@ -22,14 +22,8 @@
 
 CONFFILES = builddefs pcp.conf
 
-<<<<<<< HEAD
-LSRCFILES = platform_header.h.in platform_trailer.in \
-	    builddefs.in buildrules \
-	    pcp.conf.in pcp.env pcp.mingw mk_pmdbg fault.h
-=======
 LSRCFILES = builddefs.in buildrules \
 	    pcp.conf.in pcp.env pcp.mingw
->>>>>>> 8d3309c9
 
 LDIRT = builddefs.install
 
