'\"macro stdmacro
.\"
.\" Copyright (c) 2000 Silicon Graphics, Inc.  All Rights Reserved.
.\" 
.\" This program is free software; you can redistribute it and/or modify it
.\" under the terms of the GNU General Public License as published by the
.\" Free Software Foundation; either version 2 of the License, or (at your
.\" option) any later version.
.\" 
.\" This program is distributed in the hope that it will be useful, but
.\" WITHOUT ANY WARRANTY; without even the implied warranty of MERCHANTABILITY
.\" or FITNESS FOR A PARTICULAR PURPOSE.  See the GNU General Public License
.\" for more details.
.\" 
.\"
.TH PMINFO 1 "SGI" "Performance Co-Pilot"
.SH NAME
\f3pminfo\f1 \- display information about performance metrics
.SH SYNOPSIS
\f3pminfo\f1
[\f3\-dfFLmMtTvz\f1]
[\f3\-a\f1 \f2archive\f1]
[\f3\-b\f1 \f2batchsize\f1]
[\f3\-c\f1 \f2dmfile\f1]
[\f3\-h\f1 \f2hostname\f1]
[\f3\-K\f1 \f2spec\f1]
[\f3\-n\f1 \f2pmnsfile\f1]
[\f3\-O\f1 \f2time\f1]
[\f3\-Z\f1 \f2timezone\f1]
[\f2metricname\f1 ...]
.SH DESCRIPTION
.B pminfo
displays various types of information about performance metrics
available through the facilities of the Performance Co-Pilot (PCP).
.PP
Normally
.B pminfo
operates on the distributed Performance Metrics Name Space (PMNS), however
if the
.B \-n
option is specified an alternative local PMNS is loaded
from the file
.IR pmnsfile.
.PP
The metrics of interest are named in the
.I metricname
arguments.
If
.I metricname
is a non-leaf node in the PMNS, then
.B pminfo
will recursively descend the PMNS and report on all leaf nodes.
If no
.I metricname
argument is given, the root of the PMNS is used.
.PP
Unless directed to another host by the
.B \-h
option, by default
.B pminfo
will contact the Performance Metrics Collector Daemon
(PMCD) on the local host.
The connection to a PMCD is only required if
.B pminfo
requires distributed PMNS information, and/or meta-data
describing metrics, and/or metric values, and/or help text.
.PP
The
.B \-a
option causes
.B pminfo
to use the specified archive rather than connecting to a PMCD.  The
.B \-a
and
.B \-h
options are mutually exclusive.
.PP
The
.B \-L
option causes
.B pminfo
to use a local context to collect metrics from PMDAs on the local host
without PMCD.  Only some metrics are available in this mode.
The
.BR \-a , \-h
and
.B \-L
options are mutually exclusive.
.PP
The
.B \-b
option may be used to define the maximum size of the group of metrics to
be fetched in a single request for the
.B \-f
and
.B \-v
options.  The default value for
.I batchsize
is 20.
.PP
Other options control the specific information to be reported.
.TP 5
.B \-c
The
.I dmfile
argument specfies a file that contains derived metric definitions
in the format described for
.BR pmLoadDerivedConfig (3).
The
.B \-c
option provides a way to load derived metric definitions
that is an alternative to the more generic use of the
.B PCP_DERIVED_CONFIG
environment variable as described in
.BR PCPIntro (1).
Using the
.B \-c
option and the
.B PCP_DERIVED_CONFIG
environment variable to specify the
.B same
configuration is a bad idea, so choose one or the other method.
.TP
.B \-d
Metric descriptions detailing the PMID, data type, data semantics, units,
scale and associated instance domain.
.TP
.B \-f
Fetch and print values for all instances.
When fetching from an archive, only
those instances present in the first archive record for a metric will be
displayed; see also the
.B \-O
option, else use
.BR pmdumplog (1)
which may be a better tool for examining archives.
.TP
.B \-F
Same as
.B \-f
but try harder to fetch instances for metrics which have non-enumerable
instance domains (e.g. metrics in the ``proc'' subtree of the default
PMNS).
.TP
.B \-K
When using the
.B \-L
option to fetch metrics from a local context, the
.B \-K
option may be used to control the DSO PMDAs that should be
made accessible.  The
.I spec
argument conforms to the syntax described in
.BR __pmSpecLocalPMDA (3).
More than one
.B \-K
option may be used.
<<<<<<< HEAD
.RE
=======
>>>>>>> 5cbe9443
.TP
.B \-m
Print the PMID in terse mode.
.TP
.B \-M
Print the PMID in verbose mode.
.TP
.B \-O
When used in conjunction with an archive source of metrics and
the options
.B \-f
or
.BR \-F ,
the
.I time
argument defines a time origin at which the metrics should be
fetched from the archive.
Refer to
.BR PCPIntro (1)
for a complete description of this option, and the syntax for the
.I time
argument.
.RS
.PP
When the ``ctime'' format is used for the
.I time
argument in a
.B \-O
option, the timezone becomes an issue.
The default is to use the
local timezone on the
system where
.B pminfo
is run.
The
.B \-Z
option changes the timezone to
.I timezone
in the format of the environment variable
.B TZ
as described in
.BR environ (5).
The
.B \-z
option changes the timezone to the local timezone at the
host that is the source of the performance metrics, as identified via
the
.B \-a
option.
.RE
.TP
.B \-t
Print the ``one line'' help summary, if available.
.TP
.B \-T
Print the help text, if available.
.TP
.B \-v
Verify mode in which descriptions and values are retrieved, but only
error conditions are reported.  This option silently disables any
output from the options
.BR \-f ,
.BR \-M ,
.BR \-m ,
.B \-t
and
.BR \-T .
.SH FILES
.PD 0
.TP 10
.BI $PCP_VAR_DIR/pmns/ *
default local PMNS specification files
.PD
.SH "PCP ENVIRONMENT"
Environment variables with the prefix
.B PCP_
are used to parameterize the file and directory names
used by PCP.
On each installation, the file
.I /etc/pcp.conf
contains the local values for these variables.
The
.B $PCP_CONF
variable may be used to specify an alternative
configuration file,
as described in
.BR pcp.conf (4).
.SH SEE ALSO
.BR PCPIntro (1),
.BR pmcd (1),
.BR pmchart (1),
.BR pmdumplog (1),
.BR pmdumptext (1),
.BR pmprobe (1),
.BR pmval (1),
.BR PMAPI (3),
.BR pmLoadDerivedConfig (3),
.BR __pmSpecLocalPMDA (3),
.BR pcp.conf (4),
.BR pcp.env (4)
and
.BR pmns (4).<|MERGE_RESOLUTION|>--- conflicted
+++ resolved
@@ -155,10 +155,6 @@
 More than one
 .B \-K
 option may be used.
-<<<<<<< HEAD
-.RE
-=======
->>>>>>> 5cbe9443
 .TP
 .B \-m
 Print the PMID in terse mode.
