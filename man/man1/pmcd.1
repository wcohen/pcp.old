'\"macro stdmacro
.\"
.\" Copyright (c) 2012-2013 Red Hat.
.\" Copyright (c) 2000 Silicon Graphics, Inc.  All Rights Reserved.
.\" 
.\" This program is free software; you can redistribute it and/or modify it
.\" under the terms of the GNU General Public License as published by the
.\" Free Software Foundation; either version 2 of the License, or (at your
.\" option) any later version.
.\" 
.\" This program is distributed in the hope that it will be useful, but
.\" WITHOUT ANY WARRANTY; without even the implied warranty of MERCHANTABILITY
.\" or FITNESS FOR A PARTICULAR PURPOSE.  See the GNU General Public License
.\" for more details.
.\" 
.\"
.TH PMCD 1 "PCP" "Performance Co-Pilot"
.SH NAME
\f3pmcd\f1 \- performance metrics collector daemon
.SH SYNOPSIS
\f3pmcd\f1
[\f3\-c\f1 \f2config\f1]
[\f3\-C\f1 \f2dirname\f1]
[\f3\-f\f1]
[\f3\-H\f1 \f2hostname\f1]
[\f3\-i\f1 \f2ipaddress\f1]
[\f3\-l\f1 \f2logfile\f1]
[\f3\-L\f1 \f2bytes\f1]
[\f3\-\f1[\f3n\f1|\f3N\f1] \f2pmnsfile\f1]
[\f3\-p\f1 \f2port\f1[,\f2port\f1 ...]
[\f3\-P\f1 \f2passfile\f1]
[\f3\-q\f1 \f2timeout\f1]
[\f3\-s\f1 \f2sockname\f1]
[\f3\-S\f1]
[\f3\-T\f1 \f2traceflag\f1]
[\f3\-t\f1 \f2timeout\f1]
[\f3\-U\f1 \f2username\f1]
[\f3\-x\f1 \f2file\f1]
.SH DESCRIPTION
.B pmcd
is the collector used by the Performance Co-Pilot (see
.BR PCPIntro (1))
to gather performance metrics
on a system.
As a rule, there must be an instance of
.B pmcd
running on a system for any performance metrics to be available to the
PCP.
.PP
.B pmcd
accepts connections from client applications running either on
the same machine or remotely and provides them with metrics and other related
information from the machine that
.B pmcd
is executing on.
.B pmcd
delegates most of this request servicing to
a collection of Performance Metrics Domain Agents 
(or just agents), where each agent is responsible for a particular group of
metrics, known as the domain of the agent.  For example the
.B postgresql
agent is responsible for
reporting information relating to the PostgreSQL database,
such as the transaction and query counts, indexing and replication statistics,
and so on.
.PP
The agents may be processes started by
.BR pmcd ,
independent processes or Dynamic Shared Objects (DSOs, see
.BR dlopen (3))
attached to
.BR pmcd 's
address space.
The configuration section below describes how connections to
agents are specified.
.PP
The options to
.B pmcd
are as follows.
.TP
\f3\-c\f1 \f2config\f1
On startup
.B pmcd
uses a configuration file from either the
.IR $PCP_PMCDCONF_PATH ,
configuration variable in
.IR /etc/pcp.conf ,
or an environment variable of the same name.
However, these values may be overridden with
.I config
using this option.
The format of this configuration file is described below.
.TP
\f3\-C\f1 \f2dirname\f1
Specify the path to the Network Security Services certificate database,
for (optional) secure connections.
The default is
.BR /etc/pki/nssdb .
Refer also to the \f3\-P\f1 option.
If it does not already exist, this database can be created using the
.B certutil
utility.
This process and other certificate database maintenance information
is provided in the
.BR PCPIntro (1)
manual page and the online PCP tutorials.
.TP
.B \-f
By default
.B pmcd
is started as a daemon.
The
.B \-f
option indicates that it should run in the foreground.
This is most useful when trying to diagnose problems with misbehaving
agents.
.TP
\f3\-H\f1 \f2hostname\f1
This option can be used to set the hostname that 
.B pmcd
will use to represent this instance of itself.
This is used by client tools like
.BR pmlogger (1)
when reporting on the (possibly remote) host.
If this option is not set, the pmcd.hostname metric will match that 
returned by
.BR pmhostname (1).
Refer to the manual page for that tool for full details on how the hostname is
evaluated.
.TP
\f3\-i\f1 \f2ipaddress\f1
This option is usually only used on hosts with more than one network
interface.  If no
.B \-i
options are specified
.B pmcd
accepts connections made to any of its host's IP (Internet Protocol) addresses.
The
.B \-i
option is used to specify explicitly an IP address that connections should be
accepted on.
.I ipaddress
should be in the standard dotted form (e.g. 100.23.45.6).  The
.B \-i
option may be used multiple times to define a list of IP addresses.
Connections made to any other IP addresses the host has will be refused.  This
can be used to limit connections to one network interface if the host is a
network gateway.  It is also useful if the host takes over the IP address of
another host that has failed.  In such a situation only the standard IP
addresses of the host should be given (not the ones inherited from the failed
host).  This allows PCP applications to determine that a host has failed,
rather than connecting to the host that has assumed the identity of the failed
host.
.TP
\f3\-l\f1 \f2logfile\f1
By default a log file named
.I pmcd.log
is written in the directory
.BR $PCP_LOG_DIR/pmcd .
The
.B \-l
option causes the log file to be written to
.I logfile
instead of the default.
If the log file cannot be created or is not writable, output is
written to the standard error instead.
.TP
\f3\-L\f1 \f2bytes\f1
.IR PDU s 
received by 
.B pmcd 
from monitoring clients are restricted to a
maximum size of 65536 bytes by default to defend against Denial of
Service attacks.  The 
.B \-L 
option may be used to change the maximum incoming 
.I PDU 
size.
.TP
\f3\-n\f1 \f2pmnsfile\f1
Normally
.B pmcd
loads the default Performance Metrics Name Space (PMNS) from
.BR $PCP_VAR_DIR/pmns/root ,
however if the
.B \-n
option is specified an alternative namespace is loaded
from the file
.IR pmnsfile .
.TP
\f3\-N\f1 \f2pmnsfile\f1
Same function as
.BR \-n ,
except for the handling of
duplicate Performance Metric Identifiers (PMIDs) in
.I pmnsfile
\- duplicates are allowed with
.B \-N
they are not allowed with
.BR \-n .
.TP
\f3\-P\f1 \f2passfile\f1
Specify the path to a file containing the Network Security Services certificate
database password for (optional) secure connections, and for databases that are
password protected.
Refer also to the \f3\-C\f1 option.
When using this option, great care should be exercised to ensure appropriate
ownership ("pcp" user, typically) and permissions on this file (0400, so as to
be unreadable by any user other than the user running the
.B pmcd
process).
.TP
\f3\-q\f1 \f2timeout\f1
The pmcd to agent version exchange protocol (new in PCP 2.0 - introduced to
provide backward compatibility) uses this timeout to specify how long pmcd
should wait before assuming that no version response is coming from an agent.
If this timeout is reached, the agent is assumed to be an agent which does
not understand the PCP 2.0 protocol.
The default timeout interval is five seconds,
but the
.B \-q
option allows an alternative timeout interval (which must be greater than
zero) to be specified.  The unit of time is seconds.
.TP
\f3\-S\f1
Require that all client connections provide user credentials.
This means that only unix domain sockets, or authenticated connections are
permitted (requires secure sockets support).
If any user or group access control requirements are specified in the pmcd
configuration file, then this mode of operation is automatically entered,
whether the \f3\-S\f1 flag is specified or not.
.TP
\f3\-s\f1 \f2sockname\f1
Specify the path to a local unix domain socket (for platforms supporting this
socket family only).
The default value is
.IR $PCP_RUN_DIR/pmcd.socket .
.TP
\f3\-t\f1 \f2timeout\f1
To prevent misbehaving clients or agents from hanging the entire Performance Metrics
Collection System (PMCS),
.B pmcd
uses timeouts on PDU exchanges with clients and agents running as processes.
By
default the timeout interval is five seconds.
The
.B \-t
option allows an alternative timeout interval in seconds to be specified.
If
.I timeout
is zero, timeouts are turned off.
It is almost impossible to use the debugger
interactively on an agent unless timeouts have been turned off for its "parent"
.BR pmcd .
.RS
.PP
Once
.B pmcd
is running, the timeout may be dynamically
modified by storing an integer value (the timeout in seconds)
into the metric
.B pmcd.control.timeout
via
.BR pmstore (1).
.RE
.TP
\f3\-T\f1 \f2traceflag\f1
To assist with error diagnosis for agents and/or clients of
.B pmcd
that are not behaving correctly, an internal event tracing
mechanism is supported within
.BR pmcd .
The value of
.I traceflag
is interpreted as a bit field with the following control functions:
.RS
.TP 4n
.PD 0
.B 1
enable client connection tracing
.TP
.B 2
enable PDU tracing
.TP
.B 256
unbuffered event tracing
.PD
.PP
By default, event tracing is buffered using
a circular buffer that is over-written as new
events are recorded.  The default
buffer size holds the last 20 events, although this number
may be over-ridden by using
.BR pmstore (1)
to modify the metric
.BR "pmcd.control.tracebufs" .
.PP
Similarly once
.B pmcd
is running, the event tracing control
may be dynamically
modified by storing 1 (enable) or
0 (disable) into the metrics
.BR pmcd.control.traceconn ,
.B pmcd.control.tracepdu
and
.BR pmcd.control.tracenobuf .
These metrics map to the bit fields associated with the
.I traceflag
argument for the
.B \-T
option.
.PP
When operating in buffered mode,
the event trace buffer will be dumped whenever an agent connection is
terminated by
.BR pmcd ,
or when any value is stored into the metric
.B pmcd.control.dumptrace
via
.BR pmstore (1).
.PP
In unbuffered mode,
.B every
event will be reported when it occurs.
.RE
.TP
\f3\-U\f1 \f2username\f1
User account under which to run
.BR pmcd .
The default is the unprivileged "pcp" account in current versions of PCP,
but in older versions the superuser account ("root") was used by default.
.TP
\f3\-x\f1 \f2file\f1
Before the
.B pmcd
.I logfile
can be opened, 
.B pmcd
may encounter a fatal error which prevents it from starting.  By default, the
output describing this error is sent to
.B /dev/tty
but it may redirected to 
.IR file .
.PP
If a PDU exchange with an agent times out, the agent has violated the
requirement that it delivers metrics with little or no delay.
This is deemed a
protocol failure and the agent is disconnected from
.BR pmcd .
Any subsequent requests for information from the agent will fail with a status
indicating that there is no agent to provide it.
.PP
It is possible to specify access control to
.B pmcd
based on users, groups and hosts.
This allows one to prevent users, groups of users, and certain hosts from
accessing the metrics provided by
.B pmcd
and is described in more detail in the Section on ACCESS CONTROL below.
.SH CONFIGURATION
On startup
.B pmcd
looks for a configuration file named
.IR $PCP_PMCDCONF_PATH .
This file specifies which agents cover which performance metrics domains and
how
.B pmcd
should make contact with the agents.
An optional section specifying access controls may follow the agent
configuration data.
.PP
\f3Warning\f1:
.B pmcd
is usually started as part of the boot sequence and runs as root.
The
configuration file may contain shell commands to create agents, which will be
executed by root.
To prevent security breaches the configuration file should
be writable only by root.
The use of absolute path names is also recommended.
.PP
The case of the reserved words in the configuration file is unimportant, but
elsewhere, the case is preserved.
.PP
Blank lines and comments are permitted (even encouraged) in the configuration
file.
A comment begins with a ``#''
character and finishes at the end of the line.
A line may be continued by
ensuring that the last character on the line is a ``\\''
(backslash).
A comment on a continued line ends at the end of the continued
line.
Spaces may be included in lexical elements by enclosing the entire
element in double quotes (there must be whitespace before the opening and after
the closing quote).
A double quote preceded by a backslash is always a
literal double quote.
A ``#''
in double quotes or preceded by a backslash is treated literally rather than as
a comment delimiter.
Lexical elements and separators are described further in
the following sections.
.SH "AGENT CONFIGURATION"
Each line of the agent configuration section of the configuration file contains
details of how to connect
.B pmcd
to one of its agents and specifies which metrics domain the agent deals with.
An agent may be attached as a DSO, or via a socket, or a pair
of pipes.
.PP
Each line of the agent configuration section of the configuration file must be
either an agent specification, a comment, or a blank line.
Lexical elements
are separated by whitespace characters, however a single agent specification
may not be broken across lines unless a
.B \\\\\&
(backslash) is used to continue the line.
.PP
Each agent specification must start with a textual label (string) followed by
an integer in the range 1 to 510.
The label is a tag used to refer to the
agent and the integer specifies the domain for which the agent supplies data.
This domain identifier corresponds to the domain portion of the PMIDs handled
by the agent.
Each agent must have a unique label and domain identifier.
.PP
For DSO agents a line of the form:
.TP
\&
\f2label\f1 \f2domain-no\f1 \f3dso\f1 \f2entry-point\f1 \f2path\f1
.PP
should appear.
Where,
.TP 14
.PD 0
.I label
is a string identifying the agent
.TP 14
.I domain-no
is an unsigned integer specifying the agent's domain in the range 1 to 510
.TP 14
.I entry-point
is the name of an initialization function which will be called when the DSO is
loaded
.TP 14
.I path
designates the location of the DSO and this is expected
to be an absolute pathname.
.B pmcd
is only able to load DSO agents that have the same
.I simabi
(Subprogram Interface Model ABI, or calling conventions) as it does (i.e. only
one of the
.I simabi
versions will be applicable).  The
.I simabi
version of a running
.B pmcd
may be determined by fetching
.BR pmcd.simabi .
Alternatively, the
.BR file (1)
command may be used to determine the
.I simabi
version from the
.B pmcd
executable.
.PD
.IP "" 14
For a relative
.I path
the environment variable
.B PMCD_PATH
defines a colon (:) separated list of directories to search
when trying to locate the agent DSO.  The default
search path is
.BR "$PCP_SHARE_DIR/lib:/usr/pcp/lib" .
.PP
For agents providing socket connections, a line of the form
.TP
\&
\f2label\f1 \f2domain-no\f1 \f3socket\f1 \f2addr-family\f1 \f2address\f1 [ \f2command\f1 ]
.PP
should appear.
Where,
.TP 14
.PD 0
.I label
is a string identifying the agent
.TP 14
.I domain-no
is an unsigned integer specifying the agent's domain in the range 1 to 510
.TP 14
.I addr-family
designates whether the socket is in the
.B AF_INET,
.B AF_INET6
or
.B AF_UNIX
domain, and the corresponding
values for this parameter are
.B inet,
.B ipv6
and
.B unix
respectively.
.TP 14
.I address
specifies the address of the socket within the previously
specified
.I addr-family.
For 
.B unix
sockets, the address should be the name of an agent's socket on the
local host (a valid address for the UNIX domain).
For
.B inet
and
.B ipv6
sockets, the address may be either a port number or a port name which may be
used to connect to an agent on the local host.
There is no syntax for
specifying an agent on a remote host as a
.B pmcd
deals only with agents on the same machine.
.TP 14
.I command
is an optional parameter used to specify a command line to start the agent when
.B pmcd
initializes.
If
.I command
is not present,
.B pmcd
assumes that the specified agent has
already been created.
The
.I command
is considered to start from the first non-white character after the socket
address and finish at the next newline that isn't preceded by a backslash.
After a
.BR fork (2)
the
.I command
is passed unmodified to
.BR execve (2)
to instantiate the agent.
.PD
.PP
For agents interacting with the 
.B pmcd
via stdin/stdout, a line of the form:
.TP
\&
\f2label\f1 \f2domain-no\f1 \f3pipe\f1 \f2protocol\f1 \f2command\f1
.PP
should appear.
Where,
.TP 14
.PD 0
.I label
is a string identifying the agent
.TP 14
.I domain-no
is an unsigned integer specifying the agent's domain
.TP 14
.I protocol
The value for this parameter should be
.BR binary .
.sp
.IP
Additionally, the \f2protocol\fP can include the \f3notready\fP keyword
to indicate that the agent must be marked as not being ready to process
requests from \f3pmcd\f1. The agent will explictily notify the \f3pmcd\fP
when it is ready to process the requests by sending \f3PM_ERR_PMDAREADY\fP 
PDU.
.PD
.TP 14
.I command
specifies a command line to start the agent when
.B pmcd
initializes.
Note that
.I command
is mandatory for pipe-based agents.
The
.I command
is considered to start from the first non-white character after the
.I protocol
parameter and finish at the next newline that isn't preceded by a backslash.
After a
.BR fork (2)
the
.I command
is passed unmodified to
.BR execve (2)
to instantiate the agent.
.SH "ACCESS CONTROL CONFIGURATION"
The access control section of the configuration file is optional, but if
present it must follow the agent configuration data.
The case of reserved words is ignored, but elsewhere case is preserved.
Lexical elements in the access control section are separated by whitespace
or the special delimiter characters:
square brackets (``['' and ``]''),
braces (``{'' and ``}''),
colon (``:''),
semicolon (``;'')
and
comma (``,'').
The special characters are not treated as special in the agent configuration
section.
Lexical elements may be quoted (double quotes) as necessary.
.PP
The access control section of the file must start with a line of the form:
.TP
.B [access]
.PP
Leading and trailing whitespace may appear around and within the brackets and
the case of the
.B access
keyword is ignored.
No other text may appear on the line except a trailing comment.
.PP
Following this line, the remainder of the configuration file should contain
lines that allow or disallow operations from particular hosts or groups of
hosts.
.PP
There are two kinds of operations that occur via
.BR pmcd :
.TP 15
.B fetch
allows retrieval of information from
.BR pmcd .
This may be information about a metric (e.g. its description, instance domain
or help text) or a value for a metric.
.TP 15
.B store
allows
.B pmcd
to be used to store metric values in agents that permit store operations.
This may be the actual value of the metric (e.g. resetting a counter to
zero).  Alternatively, it may be a value used by the PMDA to introduce a
change to some aspect of monitoring of that metric (e.g. server side event
filtering) \- possibly even only for the active client tool performing the
store operation, and not others.
.PP
Access to
.B pmcd
can be granted in three ways - by user, group of users, or at a host level.
In the latter, all users on a host are granted the same level of access,
unless the user or group access control mechanism is also in use.
.PP
User names and group names will be verified using the local
.B /etc/passwd
and
.B /etc/groups
files (or an alternative directory service), using the
.BR getpwent (3)
and
.BR getgrent (3)
routines.
.PP
Hosts may be identified by name, IP address, IPv6 address or by the special host
specifications ``"unix:"'' or ``"local:"''. ``"unix:"'' refers to
.B pmcd's
unix domain socket, on supported platforms. ``"local:"'' is equivalent to
specifying ``"unix:"'' and ``localhost``.
.PP
Wildcards may also be specified by ending the host identifier with the
single wildcard character ``*'' as the last-given component of an
address. The wildcard ``".*"'' refers to all inet (IPv4) addresses.
The wildcard ``":*"'' refers to all IPv6 addresses.
<<<<<<< HEAD
The wildcard ``*'' refers to all users, groups or host addresses,
including ``"unix:"''.
Names of users, groups or hosts may not be wildcarded.
If an IPv6 wildcard contains a ``::'' component, then the final ``*'' refers
to the final 16 bits of the address only, otherwise it refers to the remaining
unspecified bits of the address.
=======
If an IPv6 wildcard contains a ``::''
component, then the final ``*'' refers to the final 16 bits of the address only, otherwise it
refers to the remaining unspecified bits of the address.
.PP
The wildcard ``*'' refers to all users, groups or host addresses,
including ``"unix:"''.
Names of users, groups or hosts may not be wildcarded.
>>>>>>> 7d6f96ee
.PP
The following are all valid host identifiers:
.de CS
.in +0.5i
.ft CW
.nf
..
.de CE
.fi
.ft 1
.in
..
.PP
.CS
boing
localhost
giggle.melbourne.sgi.com
129.127.112.2
129.127.114.*
129.*
\&.*
fe80::223:14ff:feaf:b62c
fe80::223:14ff:feaf:*
fe80:*
:*
"unix:"
"local:"
*
.CE
.PP
The following are not valid host identifiers:
.PP
.CS
*.melbourne
129.127.*.*
129.*.114.9
129.127*
fe80::223:14ff:*:*
fe80::223:14ff:*:b62c
fe80*
.CE
.PP
The first example is not allowed because only (numeric) IP addresses may
contain a wildcard.
The second and fifth examples are not valid because there is more than
one wildcard character.
The third and sixth contain an embedded wildcard, the fourth and seventh
have a wildcard character that is not the last component of
the address (the last components are \f(CW127*\f1 and \f(CWfe80*\f1 respectively).
.PP
The name
.B localhost
is given special treatment to make the behavior of host wildcarding
consistent.
Rather than being 127.0.0.1 and ::1, it is mapped to the primary inet and IPv6 addresses
associated with the name of the host on which
.B pmcd
is running.
Beware of this when running
.B pmcd
on multi-homed hosts.
.PP
Access for users, groups or hosts are allowed or disallowed by specifying
statements of the form:
.TP
\&
\f3allow users\f1 \f2userlist\f1 \f3:\f1 \f2operations\f1 \f3;\f1
.br
\f3disallow users\f1 \f2userlist\f1 \f3:\f1 \f2operations\f1 \f3;\f1
.br
\f3allow groups\f1 \f2grouplist\f1 \f3:\f1 \f2operations\f1 \f3;\f1
.br
\f3disallow groups\f1 \f2grouplist\f1 \f3:\f1 \f2operations\f1 \f3;\f1
.br
\f3allow hosts\f1 \f2hostlist\f1 \f3:\f1 \f2operations\f1 \f3;\f1
.br
\f3disallow hosts\f1 \f2hostlist\f1 \f3:\f1 \f2operations\f1 \f3;\f1
.PP
.TP 14
.IR list
.IR userlist ,
.I grouplist
and
.I hostlist
are comma separated lists of one or more users, groups or host identifiers.
.TP 14
.I operations
is a comma separated list of the operation types described above,
.B all
(which allows/disallows all operations), or
.B all except
.I operations
(which allows/disallows all operations except those listed).
.PP
Either plural or singular forms of
.BR users ,
.BR groups ,
and
.B hosts
keywords are allowed.
If this keyword is omitted, a default of
.B hosts
will be used.
This behaviour is for backward-compatibility only, it is preferable to be explicit.
.PP
Where no specific
.B allow
or
.B disallow
statement applies to an operation, the default is to allow the
operation from all users, groups and hosts.
In the trivial case when there is no access control section in
the configuration file, all operations from all users, groups,
and hosts are permitted.
.PP
If a new connection to
.B pmcd
is attempted by a user, group or host that is not permitted to perform any
operations, the connection will be closed immediately after an error response
.B PM_ERR_PERMISSION
has been sent to the client attempting the connection.
.PP
Statements with the same level of wildcarding specifying identical hosts may
not contradict each other.
For example if a host named
.B clank
had an IP address of 129.127.112.2, specifying the following two rules would be
erroneous:
.PP
.CS
allow host clank : fetch, store;
disallow host 129.127.112.2 : all except fetch;
.CE
.PP
because they both refer to the same host, but disagree as to whether the
.B fetch
operation is permitted from that host.
.PP
Statements containing more specific host specifications override less specific
ones according to the level of wildcarding.
For example a rule of the form
.PP
.CS
allow host clank : all;
.CE
.PP
overrides
.PP
.CS
disallow host 129.127.112.* : all except fetch;
.CE
.PP
because the former contains a specific host name (equivalent to a fully
specified IP address), whereas the latter has a wildcard.
In turn, the latter would override
.PP
.CS
disallow host * : all;
.CE
.PP
It is possible to limit the number of connections from a user, group or host to
.BR pmcd .
This may be done by adding a clause of the form
.TP
\&
\f3maximum\f1 \f2n\f1 \f3connections\f1
.PP
to the
.I operations
list of an
.B allow
statement.
Such a clause may not be used in a
.B disallow
statement.
Here,
.I n
is the maximum number of connections that will be accepted from the user, group
or host matching the identifier(s) used in the statement.
.PP
An access control statement with a list of user, group or host identifiers is
equivalent to a set of access control statements, with each specifying one of
the identifiers in the list and all with the same access controls (both permissions
and connection limits).
A group should be used if you want users to contribute to a shared connection limit.
A wildcard should be used if you want hosts to contribute to a shared connection limit.
.PP
When a
new client requests a connection, and
.B pmcd
has determined that the client has permission to connect, it searches the
matching list of access control statements for the most specific match
containing a connection limit.
For brevity, this will be called the limiting
statement.
If there is no limiting statement, the client is granted a
connection.
If there is a limiting statement and the number of
.B pmcd
clients with user ID, group ID, or IP addresses that match the identifier in
the limiting statement is less than the connection limit in the statement,
the connection is allowed.
Otherwise the connection limit has been reached and the client is
refused a connection.
.PP
Group access controls and the wildcarding in host identifiers means that once
.B pmcd
actually accepts a connection from a client, the connection may contribute to
the current connection count of more than one access control statement \- the
client's host may match more than one access control statement, and similarly
the user ID may be in more than one group.
This may be significant for subsequent connection requests.
.PP
Note that
.B pmcd
enters a mode where it runs effectively with a higher-level of security as
soon as a user or group access control section is added to the configuration.
In this mode only authenticated connections are allowed \- either from a SASL
authenticated connection, or a Unix domain socket (which implicitly passes
client credentials).
This is the same mode that is entered explicitly using the \f3\-S\f1 option.
Assuming permission is allowed, one can determine whether
.B pmcd
is running in this mode by querying the value of the
.I pmcd.feature.creds_required
metric.
.PP
Note also that because most specific match semantics are used when checking the
connection limit, for the host-based access control case, priority is given
to clients with more specific host identifiers.
It is also possible to exceed connection limits in some situations.
Consider the following:
.IP
allow host clank : all, maximum 5 connections;
.br
allow host * : all except store, maximum 2 connections;
.PP
This says that only 2 client connections at a time are permitted for all
hosts other than "clank", which is permitted 5.
If a client from host "boing" is the first to connect to
.BR pmcd ,
its connection is checked against the second statement (that is the most
specific match with a connection limit).
As there are no other clients, the
connection is accepted and contributes towards the limit for only the second
statement above.
If the next client connects from "clank", its connection is
checked against the limit for the first statement.
There are no other
connections from "clank", so the connection is accepted.
Once this connection
is accepted, it counts towards
.B both
statements' limits because "clank" matches the host identifier in both
statements.
Remember that the decision to accept a new connection is made
using only the most specific matching access control statement with a
connection limit.
Now, the connection limit for the second statement has been
reached.
Any connections from hosts other than "clank" will be refused.
.PP
If instead,
.B pmcd
with no clients saw three successive connections arrived from "boing", the
first two would be accepted and the third refused.
After that, if a connection
was requested from "clank" it would be accepted.
It matches the first
statement, which is more specific than the second, so the connection limit in
the first is used to determine that the client has the right to connect.
Now
there are 3 connections contributing to the second statement's connection
limit.
Even though the connection limit for the second statement has been
exceeded, the earlier connections from "boing" are maintained.
The connection
limit is only checked at the time a client attempts a connection rather than
being re-evaluated every time a new client connects to
.BR pmcd .
.PP
This gentle scheme is designed to allow reasonable limits to be imposed
on a first come first served basis, with specific exceptions.
.PP
As illustrated by the example above, a client's connection is honored once it
has been accepted.
However,
.B pmcd
reconfiguration (see the next section) re-evaluates all the connection counts
and will cause client connections to be dropped where connection limits have
been exceeded.
.SH "RECONFIGURING PMCD"
If the configuration file has been changed or if an agent is not responding
because it has terminated or the PMNS has been changed,
.B pmcd
may be reconfigured by sending it a SIGHUP, as in
.PP
.CS
# pmsignal \-a \-s HUP pmcd
.CE
.PP
When
.B pmcd
receives a SIGHUP, it checks the configuration file for changes.
If the file
has been modified, it is reparsed and the contents become the new
configuration.
If there are errors in the configuration file, the existing
configuration is retained and the contents of the file are ignored.
Errors are reported in the 
.B pmcd
log file.
.PP
It also checks the PMNS file for changes. If the PMNS file has been
modified, then it is reloaded.
Use of
.BR tail (1)
on the log file is recommended while reconfiguring
.BR pmcd .
.PP
If the configuration for an agent has changed (any parameter except the agent's
label is different), the agent is restarted.
Agents whose configurations do not change are not
restarted.
Any existing agents
not present in the new configuration are terminated.
Any deceased agents are that are still listed are
restarted.
.PP
Sometimes it is necessary to restart an agent that is still running, but
malfunctioning.
Simply stop the agent (e.g. using SIGTERM from
.BR pmsignal (1)),
then send
.B pmcd
a SIGHUP, which will cause the agent to be restarted.
.SH "STARTING AND STOPPING PMCD"
Normally,
.B pmcd
is started automatically at boot time and stopped when the
system is being brought down (see
.BR rc2 (1M)
and
.BR rc0 (1M)).
Under certain circumstances it is necessary to start or stop
.B pmcd
manually.
To do this one must become superuser and type
.PP
.CS
# $PCP_RC_DIR/pcp start
.CE
.PP
to start
.BR pmcd ,
or
.PP
.CS
# $PCP_RC_DIR/pcp stop
.CE
.PP
to stop
.BR pmcd .
Starting
.B pmcd
when it is already running is the same as stopping
it and then starting it again.
.PP
Sometimes it may be necessary to restart
.B pmcd
during another phase of the boot process.
Time-consuming parts of the boot
process are often put into the background to allow the system to become
available sooner (e.g. mounting huge databases).
If an agent run by
.B pmcd
requires such a task to complete before it can run properly, it is necessary to
restart or reconfigure
.B pmcd
after the task completes.
Consider, for example, the case of mounting a
database in the background while booting.
If the PMDA which provides the
metrics about the database cannot function until the database is mounted and
available but
.B pmcd
is started before the database is ready, the PMDA will fail (however
.B pmcd
will still service requests for metrics from other domains).
If the database
is initialized by running a shell script, adding a line to the end of the
script to reconfigure
.B pmcd
(by sending it a SIGHUP) will restart the PMDA (if it exited because it
couldn't connect to the database).
If the PMDA didn't exit in such a situation
it would be necessary to restart
.B pmcd
because if the PMDA was still running
.B pmcd
would not restart it.
.P
Normally
.B pmcd
listens for client connections on TCP/IP port number 44321
(registered at
.IR http://www.iana.org/ ).
Either the environment
variable
.B PMCD_PORT
or the
.B \-p
command line option
may be used to specify alternative port number(s) when
.B pmcd
is started; in each case, the specification is a comma-separated list
of one or more numerical port numbers.  Should both methods be used
or multiple
.B \-p
options appear on the command line,
.B pmcd
will listen on the union of the set of ports specified via all
.B \-p
options and the
.B PMCD_PORT
environment variable.
If non-default ports are used with
.B pmcd
care should be taken to ensure that
.B PMCD_PORT
is also set in the environment of any client application that
will connect to
.BR pmcd ,
or that the extended host specification syntax is used
(see
.BR PCPIntro (1)
for details).
.SH FILES
.PD 0
.TP 10
.I $PCP_PMCDCONF_PATH
default configuration file
.TP
.I $PCP_PMCDOPTIONS_PATH
command line options to
.B pmcd
when launched from
.B $PCP_RC_DIR/pcp
All the command line option lines should start with a hyphen as
the first character.
This file can also contain environment variable settings of
the form "VARIABLE=value".
.TP
.B \&./pmcd.log
(or
.B $PCP_LOG_DIR/pmcd/pmcd.log
when started automatically)
.TP
.B $PCP_RUN_DIR/pmcd.pid
contains an ascii decimal representation of the process ID of 
.B pmcd
, when it's running.
.br
All messages and diagnostics are directed here
.TP
.B /etc/pki/nssdb
default Network Security Services (NSS) certificate database
directory, used for optional Secure Socket Layer connections.
This database can be created and queried using the NSS
.B certutil
tool, amongst others.
.TP
.B /etc/passwd
user names, user identifiers and primary group identifiers, used for access control specifications
.TP
.B /etc/groups
group names, group identifiers and group members, used for access control specifications
.PD
.SH ENVIRONMENT
In addition to the PCP environment variables described in the
.B "PCP ENVIRONMENT"
section below, the 
.B PMCD_PORT
variable is also recognised
as the TCP/IP port for incoming connections
(default 
.IR 44321 ),
and the
.B PMCD_SOCKET
variable is also recognised
as the path to be used for the Unix domain socket.
.SH "PCP ENVIRONMENT"
Environment variables with the prefix
.B PCP_
are used to parameterize the file and directory names
used by PCP.
On each installation, the file
.B /etc/pcp.conf
contains the local values for these variables.
The
.B $PCP_CONF
variable may be used to specify an alternative
configuration file,
as described in
.BR pcp.conf (5).
.SH DIAGNOSTICS
If
.B pmcd
is already running the message "Error: OpenRequestSocket bind: Address may already be in use" will appear.
This may also appear if
.B pmcd
was shutdown with an outstanding request from a client.
In this case, a
request socket has been left in the TIME_WAIT state and until the system closes
it down (after some timeout period) it will not be possible to run
.BR pmcd .
.PP
In addition to the standard
.B PCP
debugging flags, see
.BR pmdbg (1),
.B pmcd
currently uses
.B DBG_TRACE_APPL0
for tracing I/O and termination of agents,
.B DBG_TRACE_APPL1
for tracing access control and
.B DBG_TRACE_APPL2
for tracing the configuration file scanner and parser.
.SH CAVEATS
.B pmcd
does not explicitly terminate its children (agents), it only
closes their pipes.
If an agent never checks for a closed pipe it may not terminate.
.PP
The configuration file parser will only read lines of less than 1200
characters.
This is intended to prevent accidents with binary files.
.PP
The timeouts controlled by the
.B \-t
option apply to IPC between
.B pmcd
and the PMDAs it spawns.  This is independent of settings of the
environment variables
.B PMCD_CONNECT_TIMEOUT
and
.B PMCD_REQUEST_TIMEOUT
(see
.BR PCPIntro (1))
which may be used respectively to control timeouts for client applications
trying to connect to
.B pmcd
and trying to receive information from
.BR pmcd .
.SH SEE ALSO
.BR PCPIntro (1),
.BR pmdbg (1),
.BR pmerr (1),
.BR pmgenmap (1),
.BR pminfo (1),
.BR pmstat (1),
.BR pmstore (1),
.BR pmval (1),
.BR getpwent (3),
.BR getgrent (3),
.BR pcp.conf (5),
and
.BR pcp.env (5).<|MERGE_RESOLUTION|>--- conflicted
+++ resolved
@@ -672,22 +672,13 @@
 single wildcard character ``*'' as the last-given component of an
 address. The wildcard ``".*"'' refers to all inet (IPv4) addresses.
 The wildcard ``":*"'' refers to all IPv6 addresses.
-<<<<<<< HEAD
+If an IPv6 wildcard contains a ``::''
+component, then the final ``*'' refers to the final 16 bits of the address only, otherwise it
+refers to the remaining unspecified bits of the address.
+.PP
 The wildcard ``*'' refers to all users, groups or host addresses,
 including ``"unix:"''.
 Names of users, groups or hosts may not be wildcarded.
-If an IPv6 wildcard contains a ``::'' component, then the final ``*'' refers
-to the final 16 bits of the address only, otherwise it refers to the remaining
-unspecified bits of the address.
-=======
-If an IPv6 wildcard contains a ``::''
-component, then the final ``*'' refers to the final 16 bits of the address only, otherwise it
-refers to the remaining unspecified bits of the address.
-.PP
-The wildcard ``*'' refers to all users, groups or host addresses,
-including ``"unix:"''.
-Names of users, groups or hosts may not be wildcarded.
->>>>>>> 7d6f96ee
 .PP
 The following are all valid host identifiers:
 .de CS
