--- conflicted
+++ resolved
@@ -365,12 +365,9 @@
 %defattr(-,root,root)
 
 %changelog
-<<<<<<< HEAD
-=======
 * Mon Jul 23 2012 Nathan Scott <nathans@debian.org> - 3.6.5-1
 - Update to latest PCP sources.
 
->>>>>>> d6aa38d1
 * Tue Jun 12 2012 Nathan Scott <nathans@aconex.com> - 3.6.4-1
 - Update to latest PCP sources, resolves Fedora s390x build issue.
 
