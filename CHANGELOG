--- conflicted
+++ resolved
@@ -1,6 +1,5 @@
-<<<<<<< HEAD
-pcp-3.0.0 (28 September 2009)
-    - packaging split into pcp, pcp-libs and pcp-libs-devel
+pcp-3.0.0 (5 October 2009)
+    - RPM packaging split into pcp, pcp-libs and pcp-libs-devel
       pcp-libs is common - it's required by pcp and by pcp-libs-devel but
       pcp and pcp-libs-devel can be installed with or without each other.
     - added separate specific licenses for the new subpackages,
@@ -21,26 +20,27 @@
     - nuke the migrate_pcp_var_dir, script and it's %post scriptlet
     - default "chkconfig off" for all PCP services (retain settings on upgrade)
     - clean-up and simplify the %post scriptlets (rather dramatically)
-    - don't install static libraries, we have the debug package for that
+    - don't ship static libraries in Fedora, we have the debug package for that
     - install .NeedRebuild, add to %files and remove crud from %post scriptlets
     - added %changelog in RPM spec and moved %files to end just before %changelog
     - move demos, examples and demo PMDAS to the libs-devel package since they
       are not used for production (but are useful for devel and needed for QA).
     - dont install trace demo binaries since src is installed anyway
     - reconciled build/rpm/pcp.spec.in with build/rpm/pcp_fedora.spec
-    - git merged the final 2.9.1 source tree
-    - numerous other minor changes, mostly for inclusion in Fedora
     - integrated RPM packaging support for perl-PCP-PMDA, perl-PCP-MMV and
       perl-PCP-LogSummary (still need to nuke cpanflute)
     - RPM build requires perl(ExtUtils::MakeMaker) rather than perl-extutils-makemaker
       (this is the standard notation)
     - For easier upgrades, the perl PMDAs only really require pcp >= package version
       (until we change or extend an API).
-=======
+    - merge Kenj's tree, which includes commits from 2.9.3
+    - PMDA_INTERFACE_4 and the support of dynamic subtrees of the PMNS
+      where the PMDA (not PMCD) maintains knowledge of the PMNS.
+    - ReplacePmnsSubtree fix bad signal handling botch
+
 pcp-2.9.3 (23 September 2009)
     - configure.in fix for Windows iptypes.h header.
     - Fixup Windows SQL Server metrics on 64 bit platforms.
->>>>>>> 4d16113c
 
 pcp-2.9.2 (7 September 2009)
     - Final iteration on pmval sample count changes.
