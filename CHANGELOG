<<<<<<< HEAD
pcp-3.0.0 (9 July 2009)
    - packaging split into pcp, pcp-libs and pcp-devel
      pcp-libs is common - it's required by pcp and by pcp-devel but
      pcp and pcp-devel can be installed with or without each other.
=======
pcp-2.9.0 (27 July 2009)
    - Fix Linux PMDA issue with -fstack-protector gcc option.
    - Get socket daemon PMDAs working with Win32 pmcd.
    - Bind 9.4 PMDA.
    - PowerDNS PMDA.
    - Fix atexit handling in the Perl PMDA module.
    - Fix a duplicate PMID in the MySQL PMDA.
    - Infiniband PMDA improvements and man page.
    - Minor packaging tweaks for rpm and deb formats.
>>>>>>> f2866c9e

pcp-2.8.12 (8 July 2009)
    - Bug fixes in Zimbra and MySQL PMDAs.
    - Fix memory leaks in the Perl PMDA interface.
    - Fix the Mac OS X pmdadarwin metric table direct mapping.

pcp-2.8.11 (6 July 2009)
    - Rework namespace file generation for Perl PMDAs.

pcp-2.8.10 (1 July 2009)
    - RPM packaging fixes for Perl modules.

pcp-2.8.9 (1 July 2009)
    - Remove Cygwin support, we're now committed to native Win32
      port - first production install yesterday, hooray!
    - Further Win32 work - wrapper batch files for shell scripts
      run as commands, moved daemon configs into $PCP_DIR/etc,
      bug fixes to process creation code.
    - Significant work on the MMV PMDA, including revamped API,
      Perl API, updated on-disk support with string values and
      help text support, amongst other changes.
    - Fix build of Perl PMDA module when PCP not installed.
    - Fix Zimbra PMDA status metrics.

pcp-2.8.8 (9 June 2009)
    - Added a Zimbra Collaboration Suite PMDA.
    - Build fixes for OpenSolaris.
    - Perl PMDA fixes in tail mode.
    - Correct physical memory reporting in Windows PMDA on 32 bit
      machines.
    - Other small tweaks and improvements to Windows PMDA also.

pcp-2.8.7 (29 May 2009)
    - Windows PMDA major rework to improve memory footprint.
    - Yet another Mac OS X build issue resolution.

pcp-2.8.6 (26 May 2009)
    - Fix build on Mac OS X after lex warning cleanups.
    - Fix pmdate build when PCP headers not in the root.
    - A single PMNS domain number file now used in-tree.
    - Added tmpfs filesystem metrics to Linux PMDA.

pcp-2.8.5 (21 May 2009)
    - Packaging tweaks for Debian (builddefs/rules moved).
    - Make timezone manipulation in Windows work (mimic MSYS).
    - Numerous warnings fixed.
    - Several changes to tempfile handling for Vista.
    - Make setting pcp_rc_dir in configure.in more robust.
    - Further pathname separator auditing for Windows.
    - Fixed a libpcp_gui linker issue on Mac OS X.

pcp-2.8.4 (12 May 2009)
    - Descend into src/bashrc.  D'oh!

pcp-2.8.3 (11 May 2009)
    - Bash auto-completion of metric names.
    - Fix a memory leak in xfs project quotas metrics.
    - Several Win32 fixes for Windows Server 2008.
    - Add Linux per-CPU and aggregate "guest" CPU utilisation metrics.
    - Add a pmlogsummary option to report a "header" line (-H).
    - Add optional pmstat support for time control via pmtime.
    - Add pmcd.client.* metrics for identifying connected clients.

pcp-2.8.2 (24 April 2009)
    - Fix pmie bug in the handling of && and || operators.
    - Improve daily pmie/pmlogger script behaviour.

pcp-2.8.1 (19 April 2009)
    - Fix build issue with libpcp_mmv - would not build-from-source
      if <pcp/pmapi.h> was not in the root filesystem.
    - Finer control of pmie2col(1) reporting precision.

pcp-2.8.0 (9 April 2009)
    - Linux netfilter (IP connection tracking) PMDA included
    - Memory Mapped Value (MMV) PMDA and client library included
    - Linux bonding (bonded network interface) PMDA included
    - Lustre PMDA included
    - Added pcp_gui library as pcpmon replacement, supporting the
      new (open source) version of pmtime for console tools.
    - Perl PCP::LogSummary module included.
    - KVM (Linux Kernel Virtualisation layer) PMDA
    - Infiniband PMDA included
    - VMware PMDA included
    - Perl PCP::PMDA module completed, stabilised and incorporated.
    - Default pmcd and pmproxy ports changed to IANA registered ones.
      ( The old behaviour - i.e. both original and IANA ports - is
      still available using PMCD_PORTS and PMPROXY_PORTS variables ).

pcp-2.7.7 (5 September 2008)
    - Infiniband metric enhancements
    - Handle missing "which" binary during rpm installation
    - Added new quota metrics (XFS project quota)
    - Aggregate and per-CPU hypervisor "steal" time metrics added
    - NFS v4 metrics
    - commitLimit meminfo metric added
    - Namespace locking fix in pmdaproc.sh
    - Additional Windows memory metrics
    - Several pmie fixes from Ken
    - Kens pmlogreduce archive corruption fix
    - Kens pmproxy PDU size fix
    - Nathan's pmlogsummary sum calulation fix
    - Added a (cheap) runnable processes metric.

pcp-2.7.4 (7 September 2007)
    - MaxOSX and Debian/Ubuntu build/package fixes
    - Add sqlserver active_transactions metrics to the Windows PMDA.
    - Fix a pmie_check typo causing mis-identification of pmie processes.
    - Allow pmie and/or operators to function with some data missing.
    - Resolve path naming issues with more recent versions of autoconf.
    - pmlogsummary report sum option
    - pmval kmtime support
    - Additional Linux SNMP metrics
    - Fix Linux vmstat nr_slab metrics
    - Make pcp status command report build version
    - Windows split_io metrics
    - Fix pmdapmcd empty pmie instance
    - pmdamailq filename regex
    - Windows TCP metrics
    - pmie log file rotation
    - Changed the default compression program to be bzip2(1)

pcp-2.7.3 (July 2007)
    - add network.ib.control to timeout infiniband stats workthread
    - add mem.util.anonpages 

pcp-2.7.2 (8 Jun 2007)
    - pcp doc updates
    - pmdalinux death from open file descriptors: pclose needed in network.ib
    - network.ib stats updated to cope with OFED 1.2 changes
    - some numa.link fixes for shub2 & NL4
    - Improve start/stop times of pmcd,pmlogger,pmie
    - create portable pmsleep (subsecond sleep) exe

pcp-2.7.0 (7 Feb 2007)
    This log has been allowed to lapse for some time. Blanket catch-up..
    the following PVs describe changes made in that time:
    - 947510 - UNIX95 patches break pcp tools
    - 948548 - [SUSE#182852] Buffer overflow in linux proc_pmda
    - 948551 - Update pcp configure and build infrastructure
    - 948799 - Move telnet-probe to oss part of pcp
    - 948958 - *nodeid conversions have inconsistent naming
    - 952623 - possible use-after-free of pmProfile objects used by pmda
    - 952932 - pcp-open RPM requires libpcp.so.2 but doesn't provide it
    - 953015 - Promote libpcp_pmc to DSO
    - 953301 - Update irix pcp bits
    - 953876 - Use swap.pagesin/pagesout instead of swap.in/.out in pmstat
    - 954035 - Update macosx build infrastructure
    - 954165 - pmdumptext reports wrong time with sub-second intervals
    - 954173 - pmReceiveNamesOfChildren returns bogus value
    - 954203 - pmnscomp generates bogus binary pmns files
    - 954342 - Add support for FreeBSD
    - 954343 - Update windows pmda
    - 954432 - Use a pidfile to stop pcp
    - 954652 - telnet-probe ate my arguments
    - 954842 - Update qa on sles10 for pcp 2.5 and 2.6
    - 956190 - add IB traffic stats to linux PMDA
    - 956199 - pmlogsummary double free causes graph failures
    - 957598 - add debuginfo to pcp-open build in mangrove
    - 957758 - valgrind finds "invalid read of size 8" etc in __pmStuffValue
    - 957884 - need network.ib.status for per-port IB status and description
    - 958273 - If OFED is installed but no ports are found, return PM_ERR_VALUE from refresh_ib
    - 958379 - IB PMDA broken (port num appearing twice in perfquery calls)
    - 958476 - path to pmie_check binary incorrect in pmie crontab config file

pcp-2.5.0-2 (15 Jan 2006)
    - 947602 - pmdas/aix/common.h is missing from the tarball

pcp-2.5.0-1 (ProPack4/SP3)
    - 942325 - bump to version 2.5.0-1
    - 936279 - pminfo -f hinv.machine gives 'linux'. Now scans for the
      SGI hardware IP number from /proc/sgi_prominfo/node0/version
      and exports that if found.
    - 936795 - tool to aid PMDA development, see genpmda(1)
    - 941663 - pmdaInstance broken for name == NULL and inst != PM_IN_NUL
    - 939448 - pcp rc script needs better handling of .NeedInstall
    - 857601 - pmview-args uses long lines in value/instance caches
    - 942030 - Improve efficiency of instance cache in libpcp_pmda

pcp-2.4.1-2 (ProPack4/SP2)
    - bug:928986 support slabinfo v2.1 and earlier for recent 2.6.11 kernels
    - bug:930708 fix linkstats bandwidth measurements (in pcp-sgi package)
    - rfe:924904 add fixed format support for numbers reported by pmval
    - bug:928021 correct handling of -S and -T options when resultant time
      window is empty
    - bug:929411 tighten integrity checking in libpcp routine
      pmGetArchiveEnd() to avoid possible segv
    - bug:930467 fix fd leak on error path in __pmLogFindLocalPorts()
      within libpcp
    - rfe:932180 document pmval -i option syntax
    - bug:925858 add disk.{dev,all}.{read_merges,write_merges}
    - bug:931699 added mem.util.other back in, see help text for details
    - bug:931698 added mem.util.cache_clean, see help text for details
    - bug:933668 support netif names longer than 6 characters 
    - bug:935490 fix pmcd exposure to attack from malformed PDUs
    - bug:924909 excise all usage of file(1) and reliance on its "magic"
      control file ... the old way cannot be made reliable in on all
      platforms
    - bug:929411 tighten tests for valid but truncated archives so
      pmGetArchiveEnd() no longer dumps core
    - add pmdumptext (and the metric class library libpcp_pmc) to
      the open source release
    - bug:935071 fix metrics broken by bug:925858, deprecate support
      for disk stats collected from /proc/stat (linux 2.2 kernels).
    - bug:934913 pmdumptext and libpcp_pmc migrated to open source
    - bug:934332 change save/free profile logic in __pmdaMainPDU() to
      avoid memory leaks
    - bug:934333 fix memory leak in __pmdaMainPDU() associated with
      instance names
    - bug:936975 merge pmcd.conf with pmcd.conf.rpm{new,old,save} so that
      foreign (non-pcp) PMDAs will continue to be configured correctly.
    - bug:937241 update toplevel GNUmakefile to work with modern autoconf.
    - bug:937243: tg3 pmda doesn't see unconfigured interfaces on sles9
    - bug:936506: added new cache functions to libpcp_pmda to make it
      much easier to implement persistent instance domains. Rolled from
      libpcp_pmda.so.2 to libpcp_pmda.so.3, retained symlink for v2.
      Converted proc_net_dev and proc_partitions in the linux PMDA to
      use the new pmdaCache functionality, see pmdacache(3).
    - refine pmcd's handling of SIGINT and SIGTERM to use sigaction() and
      try to report the details of the process terminating pmcd
    - added the summary PMDA to the open source distribution, to provide
      high-level summary of system activity for large machines or large
      clusters of machines.
    - bug:939275 pmstat output format does not scale for large systems
    - bug:939284 correct man page source and packaging to ensure all of
      the man pages are in the correct package, and will be correctly
      indexed once installed
    - bug:861705 add pmproxy to support pmcd protocol proxying for
      clusters with head nodes and for monitoring through a firewall
    - rfe:919678 added new tool (pmie2col) to convert pmie -v output
      into pretty multi-column format
    - bug:939467 pcp needs to explicitly provide libpcp_pmda.so.2
    - 940865 - network security probe crashes pmcd

pcp-2.4.0-7 (with ProPack4/SP0)
    - bug:919901 cisco PMDA confused by Description: line containing '>'
    - bug:920140 inapppropriate glob expansion of "disallow * : all;"
      in pmcd.conf after PCP upgrade from pcp-2.3.2 to version 2.4.0
    - bug:913157 "proc.runq.swapped shows 0 in this state" - updated help
      text for linux PMDA to indicate that kernel threads are not
      counted in the "swapped" tally.
    - bug:918205 fix build issues in SuSE, disallow install-sh ambiguity
    - bug:921103 correct build issues for SuSE
    - bug:923770 ProPack 4 pmieconf on Oct 22 image wont start
    - bug:923777 reconcile changes made to PCP in SLES9 by SuSE
    - bug:924714 remove disk.xvm metrics. Now handled by xvm PMDA.
    - bug:923732 added new mem.util metrics from /proc/meminfo for 2.6 kernels
    - bug:925627 instance domain for proc metrics now includes PNTL threads
    - bug:924909 excise all references to file(1) and the "magic" file
    - bug:925865 cleanup makefiles for more consistent modes and remove
      replicated or questionable directory creations
    - assorted rework to support SLES9 and RH Fedora Core 2 Linux
      distributions
    - clean up of Mac OS X port, including additional O/S metrics
    - bug:923773: new metrics mem.vmstat from /proc/vmstat for 2.6 kernels
      This also fixes swap.{pagesin,pagesout,in,out}, which have been
      deleted from /proc/stat
    - rfe:926192 add -u option for pmlogger(1) to force unbuffered writes
      (useful when applications monitoring a growing archive)
    - rfe:912895 Add pmlogreduce(1) to perform statistical reduction
      of PCP archives over the temporal domain by increasing the sample
      interval and greatly reducing the size of long-term archives

pcp-2.4.0-1 (5 Aug 2004)
    - Installation layout changed to conform to FHS on platforms
      where this is appropriate:
	    Old		New
	    /var/pcp	/var/lib/pcp
	    /usr/doc	/usr/share/doc/pcp
    - bug:916484: %post script to migrate /var/pcp to /var/lib/pcp
      and bump to PCP 2.4.0.
    - bug:916657 mem.util.* metrics were incorrectly exported when zero
    - add demo program procmemstat to report per-process memory usage
    - Add Mac OS X support - port libraries, collection and logging
      infrastructure, provide Mac OS X PMDA.  Target is Mac OS X 10.3.
    - Add Windows support - port libraries, collection and logging
      infrastructure, provide Windows PMDA using the PDH (Performance
      Data Helper) APIs.  Target is Windows 98 or later, but must have
      either Cygwin or SFU (aka Interix) run-time installation.
    - Enhance Solaris support - provide Solaris PMDA using the kstat()
      APIs. Target is SunOS 5.8.
    - Add AIX support - port libraries, collection and logging
      infrastructure, provide AIX PMDA using ther perfstat() APIs.
      Target is AIX 5.2.
    - rfe:916189 Improvements to archive interpolation diagnostics
      under -Dinterp
    - bug:916189 use snprintf in preference to sprintf to harden defences
      against possible buffer overrun issues
    - bug:918878 avoid using file(1) in pmafm and mkaf due to problems
      with "magic" extensions for PCP file typing on some platforms
    - Linux "rc" scripts enhanced to support both the SuSE and RedHat
      regimes
    - bug:916354 set SO_KEEPALIVE on the pmcd connection socket to stop fd
      leaks with noisy networks
    - bug:916189 Fix up handling of tty name (from command line) for
      roomtemp PMDA

pcp-2.3.2-13 (SGI Internal release)
    - fix bug 902034 for pcp-sgi proprietary package. Added topdisk,
      topsys and man pages. Fixed shubstats and enhanced pmshub.
    - support for 2.6 style /proc/diskstats
    - support 2.6 /proc/stat cpu stats, new metrics:
      kernel.percpu.cpu.{intr,wait.total}
    - bug #905010 some minor man page tweaking
    - bug 907846: pcp cpu.idle metrics wrap prematurely on 2.6 kernels
    - bug 907673: linux swap.{pagesin,pagesout} metrics are wrong
    - bug 909111 hinv.machine was wrong for Altix. Also, changed several
      hinv metrics from instant to discrete.  
    - bug 909141: /etc/init.d/pcp now supports "restart"
    - bug 911201: PCP network.udp statistics are incorrect
    - bug:912971: install rc script to /etc/init.d, works on both RH and SuSE
    - bug:912972: promote network.interface metrics to 64bit unsigned,
      detect and handle 32bit wraps
    - bug:914790 parameterize /var/pcp paths, use /var/lib/pcp by default
    - bug:914555: not all mem.util.* metrics available on all kernels
    - bug:904478: pcp slabinfo metrics broken for 2.6.x kernels

pcp-2.3.2-4 (6th October 2003)
    - fix - on SGI Altix systems, scan topology from /hw rather than /dev/hw
    - fix - bug #896808 kernel.{all,percpu}.cpu.idle is unsigned long and is
      hence exported as a 64bit ascii number in /proc/stat on 64bit kernels.
      Same fix for the per-process cpu metrics in /proc/*/stat affecting
      proc.psinfo.{utime,stime,cutime,cstime}
    - (proprietary) pcp-pro now obsoletes pcp-snia for the Altix platform
    - deprecate the PCP_LIB_COMPAT_DIR variable in /etc/pcp.conf
    - add Linux memory metric (mem.util.other) and memory metrics help text
    - add lockstat PMDA identifier into stdpmid list
    - add Linux vfs metrics (files, inodes, dentries)
    - fix - bug #900363 in linux PMDA to handle > 128 CPUs in /proc/stat
    - minor cleanup in libpcp, bug #901776

pcp-2.3.1-4 (16 July 2003)
    - fix - repair Linux fallout from TRIX changes
    - Makepkgs now extracts src tarball from srpm and includes build version
      in the tar filename
    - fix - make pmtrace and libpcp_trace endian safe, bug 893884
    - fix - don't sum non-disk entries from /proc/partitions in disk.all
      metrics, and add new SGI XVM metrics below disk.xvm, bug 895611
    - minor help text changes in the linux PMDA

pcp-2.3.0-17 (for dev testing)
    - fix - compilation warnings in the mount PMDA.
    - fix - pmie builds with recent versions of bison.
    - fix - several XFS metrics to work with the current/previous XFS versions.
    - fix - build on Redhat 9 wrt errno.h changes.
    - added several new XFS metrics.
    - remove inclusion of some kernel headers from the Linux PMDA code.
    - fix - sginap() macro platform_defs.h overflows causing pmie, pmval and
      assorted qa tests to hang, bug 891861
    - fix - repair fallout from autoconf-2.57 changes in Redhat 9 (broke
      "echo without newline" detection for pcp.conf), bug 892029
    - fix - under rare conditions, pmFetchArchive() may return with
      a bogus return value, bug 892037
    - fix - make pmlogger_check tolerant of hostname(1) returning the fully
      qualified domain name, bug 892079
    - fix race in pmTimeConnect (for pcp-pro only), bug 892827

pcp-2.3.0-15 (21 May 2003)
    - fix - pmdampi name space issue issue, bug 891599

pcp-2.3.0-14 (27 Feb 2003)
    - Fix for 882525: Linux pmda fails with openafs module at Fermilab
      problem in symbol table management, correction also involved
      removing the regexp() use and cleanup resulting in a 60% speed-up.
      Thanks to Troy Dawson <dawson@fnal.gov> for helping to track this down.

pcp-2.3.0-13 (21 Feb 2003)
    - portablility changes to enable building the PCP infrastructure on
      Solaris, based on contributions from Alan Hoyt <ahoyt@moser-inc.com>

pcp-2.3.0-12 (17 Feb 2003)
    - fix segfault for kernels which do not have CONFIG_MODULES
      reported by David Douthitt <DDouthitt@cuna.coop>

pcp-2.3.0-11 (12 Feb 2003)
    - patch from Anas Nashif <nashif@planux.com> to work with glibc 2.3.1
    - fix - pmlogger_check failure messages are too verbose
    - fix - pmclient sometimes reports bad Busy CPU (#) on MP systems
    - fix - Piggy-back PDU and endian conversion error
    - fix - Minor problem with error-handling in pmlc-pmlogger
      connection protocol
    - fix - cleanup handling of children's exit status for pmie
    - fix - need better diagnostics to debug trace PMDA
    - fix - Minor cleanup of PCP man pages
    - fix - command buffer too small in pmnsdel
    - Solaris portability changes from Alan Hoyt <ahoyt@moser-inc.com>
      (qa only so far)
    - fix - minor warnings and build cleanup
    - fix - serialize the pcp build

pcp-2.3.0-10 (16 December 2002)
    - Changes to pmlogconf to improve usability
    - pmie_check fails when log files relocated via symlink
      reported by Micah Altman <Micah_Altman@harvard.edu>
    - fix linux pcp upgrade saves pmns but doesn't save pmcd.conf
    - fix pmlc logic error in handling descriptor fetch failures
    - pmdumplog reports incorrect sizes for PDUs on ia64
    - fix /proc scanning for newer 2.4.x kernels and for 2.5.x
    - pmproxy support in libpcp
    - change the units of kernel.all.uptime from hours to seconds
      contributed by Mike Mason <mmlnx@us.ibm.com>
    - fix pmafm remove does not list all files
    - Units wrong for proc.psinfo.rss_rlim, Mike Mason <mmlnx@us.ibm.com>
    - in build/rpm/GNUmakefile, remove '=' from --target since rpm v4
      doesn't seem to like it Todd Davis <todd.c.davis@intel.com>
    - fix rpm upgrade post install processing for pmieconf rules
    - large number of new metrics and bug fixes from Mike Mason
      <mmlnx@us.ibm.com> to support metrics required by libgtop. These
      include the following:

      (new) Total idle time since boot
            kernel.all.idletime
      
      (new) current # of user sessions
            kernel.all.nusers
      
      (new) Last pid used
            kernel.all.lastpid
      
      (new) Filesystem blocksize from statfs()
            filesys.blocksize
      
      (new) Filesystem free space available to non-superusers from statfs()
            filesys.avail
      
      (modified) Per process command name
            proc.psinfo.cmd
      
      (new) Per process command line from /proc/<pid>/cmdline
            proc.psinfo.psargs
      
      (new) Per process CPU number from /proc/<pid>/stat
            proc.psinfo.processor
      
      (new) Per process wait channel symbol name
            proc.psinfo.wchan_s
      
      (new) Per process signal info from /proc/<pid>/status
            proc.psinfo.signal_s
            proc.psinfo.blocked_s
            proc.psinfo.sigignore_s
            proc.psinfo.sigcatch_s
      
      (new) Per process map info from /proc/<pid>/maps
            proc.memory.maps
      
      (new) Per process memory info from /proc/<pid>/status
            proc.memory.vmsize
            proc.memory.vmlock
            proc.memory.vmrss
            proc.memory.vmdata
            proc.memory.vmstack
            proc.memory.vmexe
            proc.memory.vmlib
      
      (new) Per process user and group ids from /proc/<pid>/status
            proc.id.uid
            proc.id.euid
            proc.id.suid
            proc.id.fsuid
            proc.id.gid
            proc.id.egid
            proc.id.sgid
            proc.id.fsgid
      
      (new) Per process user and group ids converted to names
            proc.id.uid_nm
            proc.id.euid_nm
            proc.id.suid_nm
            proc.id.fsuid_nm
            proc.id.gid_nm
            proc.id.egid_nm
            proc.id.sgid_nm
            proc.id.fsgid_nm
      
      (new) Semaphore limits from semctl()(needed by libgtop)
            ipc.sem.max_semmap
            ipc.sem.max_semid
            ipc.sem.max_sem
            ipc.sem.num_undo
            ipc.sem.max_perid
            ipc.sem.max_ops
            ipc.sem.max_undoent
            ipc.sem.sz_semundo
            ipc.sem.max_semval
            ipc.sem.max_exit
      
      (new) Message queue limits from msgctl()(needed by libgtop)
            ipc.msg.sz_pool
            ipc.msg.mapent
            ipc.msg.max_msgsz
            ipc.msg.max_defmsgq
            ipc.msg.max_msgqid
            ipc.msg.max_msgseg
            ipc.msg.num_smsghdr
            ipc.msg.max_seg
      
      (new) Shared memory limits from shmctl() (needed by libgtop)
            ipc.shm.max_segsz
            ipc.shm.min_segsz
            ipc.shm.max_seg
            ipc.shm.max_segproc
            ipc.shm.max_shmsys

    - fix libpcp_trace stub library does not build on ia64
    - fix make clean doesn't remove all that it should
    - fix pmlogger gram.y syntax error for newer bison
    - fix pmstore value "too big" test does not work on 64bit platforms
    - fix memory leak in pmlogger on 64bit platforms
    - fix update-magic to recompile the magic file after install
    - fix pmie alarm actions, suggested by Todd Davis <todd.c.davis@intel.com>
    - fix man pages to be compatible with khelpcenter and man2html
    - use rpmbuild rather than rpm --rebuild for RH8, contributed by
      Todd Davis <todd.c.davis@intel.com>
    - use rpm instead of rpmbuild if rpmbuild isn't available, contributed
      my Mike Mason <mmlnx@us.ibm.com>
    - in pmdas/linux/ksyms.c, use __psint and %p format for for address
      scanning, contributed my Mike Mason <mmlnx@us.ibm.com>
    - use "make" by default in Makepkgs rather than explicitly gmake
    - Add top level GNUmakefile check for gmake (stolen from glibc)
    - Correctly check status in rule for pcp.src in build/GNUmakefile
    - correctly check rpmbuild exit status in Installpkgs.
    - fix NULL ptr deref in src/pmdas/linuyx/proc_pid.c for the
      case where a process exits while we're reading /proc/<pid>/status

pcp-2.2.2-9 (11 December 2001)
    - fixed mangle-src to catch all copyrights in the open source package
    - fixes from gilly@exanet.com for /proc/cpuinfo on alpha platform.
    - change configure.in to work with autoconf version 2.50
    - fix configure.in to work when ps gives warnings on stderr;
      (eg. System.map doesn't match running kernel)
    - added lmsensors PMDA, contributed by Troy Dawson <dawson@fnal.gov>
    - added kernel.all.uptime, contributed by Gilly <gilly@exanet.com>
    - fixed int overflow with kernel.*.cpu.* metrics. Fix contributed
      by Gilly <gilly@exanet.com>
    - use sysconf(_SC_CLK_TCK) to determine HZ
    - fix sapic scanning for sn-ia64 in proc_cpuinfo.c
    - fix from gilly@exanet.com for scanning 2.4.x /proc/stat disk stats
    - bug 826904 Ensure atomicity of PMNS updates as seen by PMNS readers,
      and add transactional-level locking to ensure mutual exclusion
      between PMNS updaters
    - bug 817376 pmlogger makes too many round trips to pmcd
    - bug 828416 - pmlogger access control will not accept hostnames
      containing hyphens
    - bug 820891 More robust mapping of system error codes to strings to
      accommodate the growing range of errno values in IRIX and differences
      between IRIX and Linux
    - bug 826681 - Having $MAGIC set screws up Linux file(1) with consequent
      havoc for PCP scripts. Fixes to mkaf and pmie_check.
    - fix from Brian Harvell <harvell@aol.net> to allow pcp.conf.in to be
      configured with the following cmdline options to the configure script:
      --datadir --sbindir --localstatedir --libdir --mandir --bindir
      --includedir and --prefix
    - fixes from Brian Harvell <harvell@aol.net> for incorrectly
      configured paths in src/pmie/src/pmie.c src/pmns/pmnsdel.c 
      and src/pmns/pmnsmerge.c
    - from Thomas Graichen <tgr@spoiled.org>, support for bzip2 compressed
      man pages (such as used in Mandrake 8.x)
    - from Martin Knoblauch <Martin.Knoblauch@TeraPort.de>, fix for a problem
      where if LANG is not "C", the is_chkconfig_on() shell function in
      rc-proc.sh does not work, causing problems with the rc scripts.
      src/libpcp/src/pdu.c - 1.3
    - bug 836236 in libpcp: better handling of piggy-back PDU in the boundary
      case where the second PDU is so short that it does not contain even a
      full PDU header.
    - fix src RPM build on Turbo Linux. If /usr/lib/rpm/brp-compress
      exists then always use gzipped man pages.
    - fix buglet where file-3.35 in RH7.2 uses a compiled magic file
    - fix buglet where gawk complained about "\{" on Mandrake linux
    - on SGI SNIA systems, map node number from sapic to cnode in /dev/hw/nodenum
    - bug 843215, fix pmie's sprintf looking for it's config file
    - bug 842905, when /var/log/pcp is a symbolic link, pmie_check fails

pcp-2.2.1-3 (21 June 2001)
    - remove unwanted *.rpmorig files after upgrade 
    - fixed bug #827972, pcp root exploit with pmpost
    - fixed assorted other security issues.

pcp-2.2.0-15 (23 May 2001)
    - don't include linux/kernel_stat.h and avoid __sparc__ conditional code 
    - from Michal Kara: rc will rebuild PMNS if root_* files newer than root
    - add the roomtemp PMDA for measuring temperatures using the 1-Wire
      serial network ans sensor technology from Dallas Semiconductor
    - zero network.tcpconn values before counting them in /proc/net/tcp
      (Michal Kara's original code was correct - markgw busted it!)
    - add new LGPL library libpcp_http. Used by permission of the author,
      Laurent Demailly <L@Demailly.com>
    - minor surgery on apache PMDA to link with -lpcp_http
    - minor fix diagnostic from __pmLogRead
    - as reported by Alexander L. Belikoff <abel@vallinor4.com>, it was
      not possible to disable the primary logger via changes to the
      /var/pcp/config/pmlogger/control file ... this has been fixed
    - as reported by Alan Bailey <bailey@mcs.anl.gov>, the assumption
      that /var/pcp/config/pmlogger/control was version 1.1 was implicit 
      ... this is now documented and the pmlogger_* scripts will warn
      if the deprecated version 1.0 format is used accidently
    - from Michal Kara: fix mem leak in apache PMDA
    - from Michal Kara: install /var/pcp/config/pmlogger/Makefile
      (src is in src/pmlogctl/Makefile.install). This provides pre-processing
      of pmlogger config files with cpp.
    - reintroduction of "impl.h" header, deprecate "pmapi_dev.h" and major
      makefile surgery to reintegrate the IRIX and Linux PCP source trees
    - add ia64 support infrastructure.
    - use -fno-strict-aliasing for correct ia64 compilation
    - use -fpic to avoid gprel errors linking shlibs on ia64
    - don't use -P with cpp, thus preserve line numbers
    - post-process help text to reformat long lines
    - pv:789819 fixes to mailq and sendmail PMDAs
    - fix endian-sensitive IP addr construction in cisco PMDA
    - fix sscanf unaligned access warnings on ia64 for cisco PMDA
    - support v1 help text again, conditional on HAVE_NDBM
    - fix pmval's qsort compare routine for instances
    - surgery on almost all man pages, merge with IRIX PCP man pages
    - promote shping to open-source status
    - fix bug #814989 where disk.all.* not summed correctly (if the sard
      patch has been applied to running kernel)
    - with the sard patch applied to the kernel, disk.all metrics were
      being summed as the total of disk.partitions and disk.dev metrics,
      resulting in approximately twice the rate of disk I/O for the
      disk.all metrics
    - added more disk metrics and update help text
    - the "cpu" instance domain is now dynamic and supports any number of CPUs
    - fixed pmie rc and pmie_{check,daily} scripts
    - a bunch of places were using $PCP_VAR_DIR/config/pmcd/pmcd.conf
      as the path to pmcd.conf (which is correct). Others were using
      /etc/pmcd.conf (which is only correct on IRIX).
    - merged IRIX/Linux versions of pmsocks
    - mimic the IRIX xconfirm behaviour more closely, pv 817289
    - pv:817367 Handle SIGCHLD from xconfirm problem on Linux
    - minor changes in error messages to make them less IRIX-centric
      and hence more sensible for Linux
    - fix weblog link in doc dir logic and old netscape should be
      detected as CERN not NS_PROXY.
    - fix weblog so regex in the configuration file is recognized
      correctly on all platforms
    - only run weblogconv.sh on linux
    - conversion to more simple copyright in numerous places
    - avoid grep -q usage: not supported on early IRIX
    - pv:803341 Change Creator: for mkaf from mkaf to pmchart to assist
      with pmafm replay when pcp also installed.
    - updated man page text for platform-agnostic descriptions.
    - fix 817880 pmafm remove does not list all files
    - src/pmie/GNUmakefile Fix busted sed translation of the control
      file so the logfiles (and hence directories) are ...pmie/<hostname>
      rather than pmie<hostname>
    - renamed all Makefiles to GNUmakefile
    - makefile surgery to allow multiple RPMs to be built from one src tree
    - fixes to src/pmcd/pmdaproc.sh to not use test -e
    - pv:815326 fix pcp linux /usr/share/magic doesn't detect pmie config
    - pv:818381 fix pmie_check fails esp integration
    - man page for pmlogsummary was in both pcp and pcp-pro
    - fix to src/pmie/pmie_check.sh, improve pattern to match No such
      file or directory for linux
    - fix all linux specs to install root,root rather than root,bin
      (needed to avoid warnings when installing on redhat7.1)
    - add GNUmakefile.install for all PMDAs, installed in each PMDA dir
    - fix src/pmdas/weblog/server.sh to use quotes on -d that was breaking
      when parameter empty.
    - pv:807561 change pmprobe -i and -I semantics to call pmGetInDom
      rather than using the returned indom from pmFetch
    - add hinv.machine for oview to use
    - change the cpu instance domain to use the numa names if they are
      present on the machine, else revert to cpuX syntax
    - numerous fixes so the src RPM builds on all platforms
    - pv:824382 - xfs block metrics were scaled incorrectly
    - add support for /proc/slabinfo metrics (mem.slabinfo.*)
    - add new "process" and "mounts" PMDAs, contributed by Alan Baily
    - added GPL copyrights to process and mounts src, fixed makefiles
      to extract domain number from stdpmid and added install targets,
      and small change to ignore comments in conf files.
    - added hinv.pagesize (uses the getpagesize(2) system call)
    - fixed bug #825229 where rpm upgrade would clobber root pmns for PMDAs

pcp-2.1.10-8 (released circa Oct 18 2000, with SGI ACE1.4)
    - guard against DOS attack by restring incoming PDU size to 64K.
    - add hinv.map.cpu and hinv.cpu metrics exported by /proc/cpuinfo
    - fix small error in INSTALL_MAN rule in src/include/builddefs.in
    - fix for bug #793427 - correct symlinks for man pages with multiple
      entries in the .SH NAME section.
    - add network.tcpconn metrics to export counts of tcp connections in each
      state. Code contributed by Michal Kara (lemming@arthur.plbohnice.cz)
    - few minor fixes for build on ia64

pcp-2.1.9-12 (released circa Sept 13 2000, with SGI Propack1.4)
    - for 2.4 without sard, correctly match disk numbers in /proc/stat
      with major,minor numbers in /proc/partitions.

pcp-2.1.9-11 (unreleased)
    - add pagebuf metrics (Daniel and Nathan)
    - fixes so the build works if pcp is not already installed
    - minor security fix to pcp.spec.in (force mode 644 for .NeedRebuild)
    - make sure the src RPM builds correctly (LSRCFILE issues from LinuxWorld)
    - fix for bug #797756, upgrade from pcp2.1.6 to any newer version leaves
      pcp chkconfig off and the name space does not get rebuilt.
    - extended the weblogs PCP agent so it can report proxy/squid
      http servers, and added assorted http cache statistics.
    - fixed the Cisco router PCP agent (it was broken in pp1.3).
    - add support for disk stats in 2.4.x kernels with "disk_io" field
      in /proc/stat (only used when sard patch is not installed)
    - if the pcp-pro package (SGI proprietary) is installed, all libpcp
      clients on linux are now "authorized" to monitor IRIX systems that
      do not have a pmcd collector license.

pcp-2.1.9-6 (released 2 Aug 2000 for propack1.4 - alpha, not final)
    - install /usr/share/pcp/lib/rc-proc.sh containing common
      shell functions for use by rc scripts - these functions
      are tolerant of the chkconfig command missing (as in SUSE).
    - update all rc scripts and {pmlogger,pmie}_{check,daily} scripts
      to use the new rc-proc.sh functions. Remove the /etc/sysconfig
      stuff entirely (it was not being used anyway).
    - fix for #795934 : after rpm -U, pcp is chkconfig off. It turned
      out that an upgrade executes the %post _and_ the %preun scripts,
      which resulted in pcp being chkconfig'd on then off again.
    - fix pmie rc scripts so they work, are chkconfig friendly,
      and cope with _and_ without pmieconf (which is in pcp-pro).
      Also install /var/pcp/config/pmie/config.default as a simple example
      to monitor the load average and report to syslog. The pmie
      daemon is chkconfig off by default.
    - default run levels for pmcd and pmie (daemon) are now 2345, for SUSE
    - reconcile troff and groff differences in man page sources
    - fix for bug #797049 use strftime(%z) to determine timezone offsets
      w.r.t. daylight savings
    - portability surgery on src/libpcp_trace, and add new pmtracecounter()
      function, see pmtracebegin(3) for details.
    - reconcile pcp.env and pmcd.options from IRIX
    - fix for bug #797048 update-magic does not fully remove old entries
      before adding new, hence the magic file would grow after each upgrade
    - other minor reconciliation work with IRIX
    - fix build environment to allow proper handling of compressed man pages
    - add support for RPM version 4.
    - add support for add kernel.{all,percpu}.syscall metrics
      (requires kernel patch)
    - fixed for bug #797164: potential SEGV due to calling realloc on a 
      misused pointer - src/pmdas/weblog/weblog.c
    - use realpath(3) to resolve devices in /proc/mounts for filesys.* metrics


pcp-2.1.8-2 (released 30 June 2000)
    - fix for bug #793871 pmlogger_check fails after redhat upgrade
      (because PCP entries in /usr/share/magic were clobbered)
    - also install /var/pcp/pmdas/linux/pmdalinux (as a non-DSO
      agent for debugging and profiling purposes).
    - added pmda.uname (uname -a) and pmda.version (linux pmda version)
      metrics. The pmda.uname metric is needed by the "pcp" command.
    - fix for #789025 fix to ensure rpm --verify succeeds immediately
      after an install, and other errors in pmlogger_check
    - released with ACE 1.3 (MR 19 Jul 2000)

pcp-2.1.7 (internal release for testing)
    - merged changes from IRIX for multiple namespace support in
      pmdaproc.sh
    - parameterized path to pmcd.conf and pmcd.options to avoid
      having to move these files in IRIX. Use PCP_PMCDCONF_PATH and
      PCP_PMCDOPTIONS_PATH respectfully.
    - add new error define PM_ERR_LOGFILE (reconciled from IRIX)
    - conditional pragma for pmGetConfig (not used in linux)
    - use if defined(HAVE_OBJECT_STYLE) to guard __pmCheckObjectStyle
      since it's not used in linux (reconciled with irix code)
    - correct logic used to scan for pmlogger pid in pmlogger_check
      in case where pmlogger exits prematurely, part of #789025
    - added -Wall to default CFLAGS and LDFLAGS
    - added xfs metrics (needs kernel support else no values available)
      extracted from /proc/fs/xfs/stat
    - added nfs (version 3) metrics, same names as on irix, bug #789669
    - fix instance domain for kernel.percpu.interrupts, bug #790372

pcp-2.1.6 (released 3 May 2000)
    - released with ISE 1.2 (MR 25 May 2000)
    - released with ISEMAIL 1.0 (MR 24 May 2000)
    - this is the version shipped with SGI ProPack1.3
    - change use of __clone to pthread_create for portability
    - add support for raid disk stats (previously ignored)
    - fix for bug #789425 pmie suspect behaviour with "delta" keyword
    - add support for devfs style scsi disk names
    - fixed a problem where nfs stats were always showing NFSv3 stats
      rather than NFSv2 stats. We are not (yet) supporting NFSv3 stats.

pcp-2.1.5 (released 12 April 2000)
    - released with SGI ACE 1.2 (MR 19 Apr 200)
    - fix bug #786743 filesys metrics are wrong
    - fix potential segfault bug in timezone handling
    - tolerate SUSE's location of magic file different to Redhat's
    - tolerate no chkconfig on SUSE (use %postinstall create rc symlinks)

pcp-2.1.4 (released 15 Feb 2000)
    - fix for segfault src/pmdas/linux/pmda.c on linuxppc, found by
      Dale F. Brantly <dale.brantly@sgi.com>
    - fix build error in src/pmclient, was trying to use pmgenmap
      without /etc/pcp.env, also found by Dale.
    - setlinebuf(stdout) for all clients that loop
      (fixes a buffering problem on alpha-linux).
    - fixed some missing "{" in conditional variable assignments
      in src/pmie/etc_init.d_pmie (found by lstep@free.fr)
    - changed use of pmgenmap in build for pmclient and
      pmkstat to be consistent (found by lstep@free.fr)
    - don't assume clock tick rate is 100/second. Use the CLK_TCK macro
      instead. Rearrange arithmetic in src/pmdas/linux/pmda.c where we
      divide by CLK_TCK to avoid truncation in conversions from jiffies
      to milliseconds.
    - return "no values available" rather than PM_ERR_APPVERSION for
      the metrics disk.{all,dev}.{read,write,total}_bytes since these
      are not available on systems without the "sard disk patch".  This
      is now consistent with requests for disk.partitions.* metrics.

pcp-2.1.3 (released with 2.1.4)
    - released with ISE 1.0 (MR 1 Mar 2000)
    - added hinv.map.scsi metric as a map of SCSI devices (if any)
    - added disk.dev.{read,write,total}_bytes
    - filter devpts from filesys.* metrics to avoid FPE errors
    - added support for new style Apache configuration file and
      "silent" install to weblog scripts

pcp-2.1.2 (released with 2.1.4)
    - released with SGI ACE 1.0
    - fixed date field in LSM
    - install pmiestats.h for pmieconf
    - renamed /var/pcp/config/pmafm/pcp-col to
      /var/pcp/config/pmafm/pcp
    - added network.{ip,icmp,tcp,udp} metrics
      extracted from /proc/net/snmp
    - fixed shell syntax error in pmlogger_daily(1)
      (changed test -l to test -f)
    - fixed problem with definition of __psint_t on 64bit machines
    - fixed timezone problem with daylight saving

pcp-2.1.1 (released 7 Dec 1999)
    - initial pcp-2.1.1 open source release<|MERGE_RESOLUTION|>--- conflicted
+++ resolved
@@ -1,9 +1,8 @@
-<<<<<<< HEAD
-pcp-3.0.0 (9 July 2009)
+pcp-3.0.0 (6 Aug 2009)
     - packaging split into pcp, pcp-libs and pcp-devel
       pcp-libs is common - it's required by pcp and by pcp-devel but
       pcp and pcp-devel can be installed with or without each other.
-=======
+
 pcp-2.9.0 (27 July 2009)
     - Fix Linux PMDA issue with -fstack-protector gcc option.
     - Get socket daemon PMDAs working with Win32 pmcd.
@@ -13,7 +12,6 @@
     - Fix a duplicate PMID in the MySQL PMDA.
     - Infiniband PMDA improvements and man page.
     - Minor packaging tweaks for rpm and deb formats.
->>>>>>> f2866c9e
 
 pcp-2.8.12 (8 July 2009)
     - Bug fixes in Zimbra and MySQL PMDAs.
