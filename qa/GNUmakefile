#!gmake
#
# Copyright (c) 1997-2002 Silicon Graphics, Inc.  All Rights Reserved.
#
# NB: this GNUmakefile is only for use from within the PCP build tree.  It governs
# only the packaging of the testsuite into the $PCP_VAR_DIR/testsuite directory.
# The nearby GNUmakefile.install file actually governs execution of the testsuite.

TOPDIR = ..
include $(TOPDIR)/src/include/builddefs
-include ./GNUlocaldefs

TESTDIR = $(PCP_VAR_DIR)/testsuite
TESTS	= $(shell sed -n -e '/^[0-9]/s/[ 	].*//p' <group)

<<<<<<< HEAD
default_pcp default: localconfig new remake check qa_hosts qa_outfiles $(OTHERS) $(SUBDIRS)
	$(SUBDIRS_MAKERULE)

setup: $(SUBDIRS) pconf cisco localconfig qa_hosts
	$(SUBDIRS_MAKERULE)
=======
default_pcp default:
setup:
>>>>>>> 9e7d386f

LDIRT += 051.work 134.full.* \
         *.bak *.bad *.core *.full *.raw *.o core a.out core.* \
	 *.log eek* urk* so_locations tmp.* gmon.out oss.qa.tar.gz \
	 *.full.ok *.new rc_cron_check.clean \
	  make.out qa_hosts qa_outfiles localconfig localconfig.h check.time
	# these ones are links to the real files created when the associated
	# test is run
LDIRT += $(shell [ -f .gitignore ] && grep '\.out$$' .gitignore)
	# from QA 441
LDIRT += big1.*

SCRIPTS = mk.localconfig new check recheck remake mk.qa_hosts findmetric \
	  getpmcdhosts group-stats mk.variant changeversion \
	  check-gitignore check-group chk.setup sanity.coverage show-me \
	  xlate_2_new_pmns

COMMON = common common.check common.config common.filter common.install.cisco \
	 common.pcpweb common.product common.rc common.setup

OTHERS = group qa_hosts.master README \
	 pconf.tar cisco.tar valgrind-suppress

DOTOUTFILES = $(shell [ -f qa_outfiles ] && cat qa_outfiles || ls -1 | grep '^[0-9]' | grep -v '^[0-9][0-9][0-9]$$' | grep -v '^[0-9][0-9][0-9][0-9]$$' | tee qa_outfiles)
LSRCFILES = $(SCRIPTS) $(COMMON) $(TESTS) $(DOTOUTFILES) $(OTHERS) qa_outfiles

qa_outfiles:
	@echo $(DOTOUTFILES) > qa_outfiles

install_pcp install: $(SUBDIRS)
	$(INSTALL) -m 755 -d $(TESTDIR)
	$(INSTALL) -m 755 $(TESTS) $(TESTDIR)
	$(INSTALL) -m 755 $(SCRIPTS) $(TESTDIR)
	$(INSTALL) -m 644 $(COMMON) $(OTHERS) $(TESTDIR)
	$(INSTALL) -m 644 GNUmakefile.installed $(TESTDIR)/GNUmakefile
	$(INSTALL) -m 644 qa_outfiles $(DOTOUTFILES) $(TESTDIR)
	$(SUBDIRS_MAKERULE)

include $(BUILDRULES)<|MERGE_RESOLUTION|>--- conflicted
+++ resolved
@@ -13,16 +13,11 @@
 TESTDIR = $(PCP_VAR_DIR)/testsuite
 TESTS	= $(shell sed -n -e '/^[0-9]/s/[ 	].*//p' <group)
 
-<<<<<<< HEAD
-default_pcp default: localconfig new remake check qa_hosts qa_outfiles $(OTHERS) $(SUBDIRS)
+default_pcp default: new remake check qa_outfiles $(OTHERS) $(SUBDIRS)
 	$(SUBDIRS_MAKERULE)
 
 setup: $(SUBDIRS) pconf cisco localconfig qa_hosts
 	$(SUBDIRS_MAKERULE)
-=======
-default_pcp default:
-setup:
->>>>>>> 9e7d386f
 
 LDIRT += 051.work 134.full.* \
          *.bak *.bad *.core *.full *.raw *.o core a.out core.* \
