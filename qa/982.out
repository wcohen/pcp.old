QA output created by 982
hotproc.control.refresh new value=1
hotproc.control.config new value="fname == "pmdaproc""

hotproc.nprocs
    value 1

hotproc.control.refresh
    value 1

hotproc.control.config
    value "(fname == "pmdaproc")"
<<<<<<< HEAD
hotproc.control.config: pmStore: Bad input to pmstore
=======
hotproc.control.config: new value="foo==42" pmStore: Bad input to pmstore
>>>>>>> 2bd264e6

hotproc.control.config
    value "(fname == "pmdaproc")"
hotproc.control.refresh new value=10
hotproc.control.config new value=""
hotproc.control.config new value=""<|MERGE_RESOLUTION|>--- conflicted
+++ resolved
@@ -10,11 +10,7 @@
 
 hotproc.control.config
     value "(fname == "pmdaproc")"
-<<<<<<< HEAD
-hotproc.control.config: pmStore: Bad input to pmstore
-=======
 hotproc.control.config: new value="foo==42" pmStore: Bad input to pmstore
->>>>>>> 2bd264e6
 
 hotproc.control.config
     value "(fname == "pmdaproc")"
