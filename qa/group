--- conflicted
+++ resolved
@@ -1434,12 +1434,8 @@
 1191 pmda.prometheus local
 1199 libpcp pmcd local
 1202 pmdadm local
-<<<<<<< HEAD
-1221:reserved labels pmda.prometheus local
-=======
 1221 labels pmda.prometheus local
 1222 pmda.linux pmda.proc local
->>>>>>> fa3dd02d
 1225 pmwebapi local
 1227 derive local
 1238 pmiostat archive multi-archive decompress-xz local
@@ -1458,11 +1454,7 @@
 1344 pmmgr local
 1354 pmval archive local
 1359 libpcp local
-<<<<<<< HEAD
-1367:reserved labels pmda.simple local
-=======
 1367 labels pmda.simple local
->>>>>>> fa3dd02d
 1368 labels help pmlogger pmdumplog local
 1369 labels pmcd pmlogger pmdumplog local
 1385 pmda.prometheus local
