--- conflicted
+++ resolved
@@ -1113,13 +1113,10 @@
 1049 pmie pmieconf local
 1050 pmieconf local
 1051 pmieconf #696008 local
-<<<<<<< HEAD
+1052 pmda.json local python
+1053 pmda.json pmda.install local python
 1079 pcp local
 1080 valgrind pcp local
-=======
-1052 pmda.json local python
-1053 pmda.json pmda.install local python
->>>>>>> 6c3234ac
 1091 pmns libpcp context local
 1092 libpcp local
 1108 logutil local folio pmlogextract