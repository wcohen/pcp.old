## QA groups control
##
## define groups
##
## Do not start group name with a digit, expect alphabetic
##
## Last comment starting with a single # before a group name is the
## one-line summary that "new" will report when asked to list groups
##
## Comments starting with a ## (or #<anything_other_than_whitesspace>
## are ignored for the purposes of one-line summaries.

# catch-all
other

# sanity check ... quick coverage of most functionality
## Expectation is to run in 3-5 minutes, and must pass 100%
## in the sense of no failures; _notrun is OK.
## NOTE: used by testing orgs beyond developers, must pass!
sanity

# local check ... runs on localhost alone, no remotes used
## NOTE: used by testing orgs beyond developers, do not add
## tests here that are known to fail - goal is for 100% pass
## rate, but due to test volume and chaos theory, some tests
## do fail sometimes, on some platforms, during a full moon.
local

# packaging verification
## Suitable for standalone use, particularly immediately after
## installation to check.
verify

# flakey checks ... known to have intermittent races/hangs.
## NOTE: some threading race conditions (possibly in tests),
## prevent 100% pass rate being achieved here.  Goal is to
## get this group devoid of any tests.
flakey

# tests requiring creation/manipulation of very large files
# (can be extremely slow on certain devices), or otherwise
# known to take a long time (where long is approx > 3mins).
slow

## specific apps
##
# pmcd app and control infrastructure
pmcd
# pmcd proxy
pmproxy
# strip chart app
pmchart
# pmdumptext app
pmdumptext
# pmdumplog app
pmdumplog
# pmloglabel app
pmloglabel
# pmlogger app (not control scripts)
pmlogger
# pmie app, sample rules and friends
pmie
# dbpmda app
dbpmda
# pmlc app and pmlc-pmlogger IPC
pmlc
# pmfind app
pmfind
# folio handling (mkaf and pmafm), also record mode
folio
# pmval app
pmval
# pmkstat app
pmkstat
# pmstat app
pmstat
# pmem app
pmem
# pminfo app
pminfo
# pmprobe app
pmprobe
# diskstat
diskstat
# pmpost
pmpost
# pmdate
pmdate
# pcp and sub-commands
pcp
# pmclient demo apps
pmclient

# general PDU encode/decode
pdu

# PMNS related functions/programs
pmns

# PCP version compatability
compat

# generic libpcp services (not pdu, not context, not archive)
libpcp

# fetch-specific, optfetch, groupfetch
fetch

# archive support in libpcp, includes interp.c
archive

# multi-archive support in libpcp, includes interp.c
multi-archive

# getopt support - libpcp, pmgetopt, python
getopt

# pmlogger_* scripts (but not pmlogger)
logutil

# pmie_* scripts (but not pmie)
pmieutil

# NSS, SASL, other authentication
secure

# Containers functionality
containers

# log extraction app
pmlogextract
# log reduction app
pmlogreduce
# log move app
pmlogmv
# log summary app
pmlogsummary
# log comparison app
pmdiff
# pmlogger configuration app
pmlogconf

# general context manipulations, includes profile cacheing
context

# indom specific services
indom

# PM_CONTEXT_LOCAL
context_local

# PCP on different platforms
interop

# memory leaks, assorted
mem_leak

# general pmdas, but includes libpcp_pmda
pmda

# pmda installation scripts and procedures
pmda.install

## Assorted PMDAs
pmda.activemq
pmda.apache
pmda.bind2
pmda.cifs
pmda.cisco
pmda.dm
pmda.ds389
pmda.docker
pmda.environ
pmda.gfs2
pmda.gpfs
pmda.haproxy
pmda.hotproc
pmda.jbd2
pmda.json
pmda.kvm
pmda.lio
pmda.libvirt
pmda.logger
pmda.lustre
pmda.mailq
pmda.memcache
pmda.mmv
pmda.mounts
pmda.mpi
pmda.named
pmda.netfilter
pmda.news
pmda.nutcracker
pmda.nvidia
pmda.oracle
pmda.papi
pmda.perfevent
pmda.pmcd
pmda.postfix
pmda.postgresql
pmda.proc
pmda.redis
pmda.root
pmda.rsyslog
pmda.sample
pmda.sendmail
pmda.shping
pmda.simple
pmda.slurm
pmda.summary
pmda.systemd
pmda.trivial
pmda.txmon
pmda.unbound
pmda.weblog
pmda.xfs
pmda.zswap

# tools which use PCP_COUNTER_WRAP
wrap

# pmstore command and pmStore() libpcp routine
pmstore

# trace library and PMDA
trace

# libirixpmda
libirixpmda

# Linux platform PMDA
pmda.linux

# metrics class tests
libqmc

# libpcp_import - pmi* routines for log importing
libpcp_import

# pmsocks
pmsocks

# newhelp, chkhelp and associated library support
help

# pmgadgets
pmgadgets

# tests that use purify
purify

# tests that use valgrind
valgrind

# pmcd_wait - wait for pmcd to be ready for connections
pmcd_wait

# pmimport and plugins
pmimport

# pmieconf - app, pconf and lconf
pmieconf

# os testing - eagan
ostest

# mpi stuff
mpi

# mpi library
libpcp_mpi

# mpi read library
libpcp_mpiread

# dmf stuff
dmf

# derived metrics
derive

# event records and pmevent
event

# multi-threading and thread-safe exercises
threads

# perl bits
perl

# python modules and client tools
python

# fault injection (in libpcp)
fault

# log rewriting app
pmlogrewrite

# log checking
pmlogcheck

# Python
pcp.py

# Uses avahi
avahi

# Zabbix exporting
zabbix
zbxpcp

# pcp-atop and related commands
atop

# pcp-pidstat
pidstat

# pcp-iostat
pmiostat

# Uses Linux kernel cgroups
cgroups

# Timezone services in libpcp
timezone

# JSON parsing and metric extraction in libpcp_web
libpcp_web

# Old PCP versions interoperability
oldversion

# Shell command completion
bash
zsh

# test-group association ... one line per test
# add :retired or :reserved as a tag immediately after the test number
# to keep the test number allocated, but prevent the test from being run

# ... use sort -n from here on down to tidy up this mess
#
000 other pmcd local ostest
001 pdu local ostest sanity
002 pdu pmcd local ostest sanity
003 pdu pmcd mem_leak local ostest
004 context local ostest sanity
005 context archive local ostest sanity
006 libpcp local ostest
007 fetch local ostest sanity
008 pmda libirixpmda ostest local
009 pmda libirixpmda local ostest
010 libpcp local ostest sanity
011 mem_leak local ostest
012 archive local
013 archive pmdumplog local ostest
014 archive local ostest pmdumplog
015 pdu local ostest pmstore
016 archive indom local ostest pmdumplog
017 context local ostest
018 pmcd local ostest
019 context_local local ostest
020 context_local local ostest
021 other local ostest
022 context_local pmda pmda.proc local ostest
023 pmcd local pmprobe ostest
024 context context_local ostest remote
025 context local ostest
026 other help local ostest sanity libpcp
027 libpcp local ostest sanity
028 pmns local ostest
029 pmns local ostest pmdumplog
030 pdu pmcd pmda context_local local ostest pmstore
031 pmns local sanity
032 pmlc local ostest pmlogger
033 libirixpmda local ostest
034 archive local ostest sanity pmdumplog
035 pmrep local
036 libpcp local
037 archive local ostest
038 pmlogger local pmdumplog
039 pmlogger archive local ostest pmdumplog
040 pmlogger mem_leak local ostest
041 pmcd local ostest
042 pmcd local ostest containers pmda.linux pmda.proc pmda.root
043 libpcp fetch local ostest pmstore
044 fetch pmval local ostest
045 libpcp pmda local ostest pmstore
046 archive pmlogger pmdumplog local ostest
047 pmcd local ostest containers pmda.linux pmda.root
048 archive local ostest sanity
049 archive local ostest
050 archive local ostest
051 pmcd ostest remote
052 pmns local ostest
053 local pmprobe ostest pmlogger pmclient
054 pmlogger archive ostest remote pmdumplog
055 pmie ostest local sanity
056 local pmprobe ostest pmlogger pmclient python
057 pmns local ostest
058 pmval local ostest
059 archive local ostest sanity pmdumplog
060 archive context local ostest
061 pmlogger local ostest pmdumplog
062 pmcd local ostest
063 fetch local ostest
064 pidstat local
065 libpcp local ostest pmstore
066 pmcd ostest remote
067 pmcd local ostest
068 context local ostest sanity
069 pmcd pmval remote
070 other ostest remote
071 context_local local ostest
072 pmlogger ostest remote pmdumplog
073 pmclient local pmprobe python
074 pmda pmda.cisco pmda.pmcd local ostest sanity
075 pmval pmstore ostest remote
076 pmda.pmcd local ostest
077 libpcp ostest remote timezone
078 pmdumplog local ostest
079 libpcp archive local ostest pmclient
080 libpcp pmval local sanity
081 indom archive pmns remote pmdumplog
082 pmns local ostest
083 pmlc pmlogger compat remote
084 other local ostest
085 pmlogger local ostest sanity
086 libpcp ostest remote timezone
087 archive local ostest sanity
088 archive #500237 pmval local ostest
089 archive pmval local ostest
090 archive local ostest
091 archive local ostest sanity
092 archive local ostest
093 archive local ostest
094 pmval archive local ostest
095 archive local ostest
096 pmda.proc local
097 archive local ostest
098 pmlc pmlogger other local pmdumplog
099 pmlc local
100 pmlc pmlogger local pmdumplog
101 pmlc pmlogger remote pmdumplog
102 pmlc local pmlogger
103 pmlc pmlogger local pmdumplog
104 pmlc pmlogger local pmdumplog
105 pmlc pmlogger local pmdumplog
106 pmlc pmlogger local pmdumplog
107 pmlc local sanity
108 pmda.cisco pmda.sample local
109 pmclient local pmprobe
110 pmda.simple pmda.proc local pmda.install
111 pmda.proc pmval local
112 pmns local sanity
113 libirixpmda local
114 pmda.linux local
115 pmie remote pmieutil
116 other pmie pmval remote pmlc
117 libirixpmda local
118 pmie local
119 logutil local #877570
120 libirixpmda local
121 pmlogconf #893249 local
122 trace local #893884 remote
123 libpcp local
124 pmie local #870661
125 pmval archive
126:retired pmda.linux local
127 pmlogreduce local sanity pmdumplog
128 libirixpmda pminfo local
129 pmlogreduce local pmval
130 libirixpmda local
131 libpcp remote
132 pmlogger local pmlc
133 pmlc pmlogger local pmdumplog
134 pmlc pmlogger local pmdumplog
135 pmlc archive local pmdumplog
136 pmlogger local pmdumplog pmloglabel pmlc
137 dbpmda local pmda.simple sanity
138 pmns local
139 pmlc local
140 pmns local
141 archive context local
142 pmlogreduce local
143 pmns local
144 pmlogreduce local pmval
145 pmns local
146 pmns libpcp local sanity
147 dbpmda local
148 libirixpmda local
149 libirixpmda local
150 pmlogreduce local pmval
151 logutil local pmlogextract
152 pmda.pmcd pmval local
153 folio local sanity
154 pmda.cisco help local sanity
155 pmcd pmstore pmda.sample local sanity
156 pmda.sample pmda.proc local pmcd_wait pmda.install
157 pmlogger local
158 pmval pmie local
159 pmda.cisco local pmda.install
160 libpcp local
161 pmlogger local
162 pmda pmda.proc local pmda.shping pmda.install
163 archive local
164:retired diskstat local pmval pmdumplog
165 pmval local
166 pmlogreduce local pmval pmdumplog archive
167 pmda.pmcd pmval local
168 pmlogextract #933456 local pmstore
169 pmcd local
170 other local
171 archive local pmdumplog
172 pmcd pmlc local
173 archive local pmdumplog
174 dbpmda local
175 pmval local
176 libpcp pmval local
177 archive pmval local pmdumplog pmlc
178 logutil pmval local pmlogextract sanity pmdumplog pmlogger
179 pmval pmlc local pmdumplog
180 archive pmval local
181 pmval archive pmval local
182 pmlc pmlogger local
183 logutil local pmlc
184 logutil remote folio sanity pmdumplog
185 logutil local folio
186 logutil local pmlogextract
187 pmcd pmlogger #327288 remote pmstore
188 libpcp local
189 pmie local
190 libpcp local
191 pmie local
192 pdu local
193 libpcp pmcd #935490 local pdu
194 libpcp pmcd #935490 local
195 archive local pmdumplog
196 pmcd remote
197 context local
198 pmda context #934332 local
199 pmda.trivial pmda.proc local pmda.install
200 context local
201 pmda local sanity
202 logutil pmval local pmlogextract pmdumplog
203 logutil archive pmval local pmlogextract pmdumplog
204 pmlogger local pmdumplog
205 pdu local
206 archive pmval local
207 pmns local sanity
208 pmns local sanity
209 pmval local
210 pmns local pmval pmie sanity pmdumplog
211 pmns local pmval pmie pmdumplog
212:retired pmda pmda.cisco local
213 dbpmda pmns local pmda.sample pmda.mmv
214 pmlogextract local pmdumplog timezone
215 other pmsocks pmval remote
216 pmda.linux local
217 folio local
218 archive logutil local pmlogextract pmdumplog
219 other local
220 pmlogger local
221 pmlogger local
222 other local
223:retired pmns local
224 pmcd local
225 derive local
226 dbpmda local
227 folio local
228 pmie local
229 pmie local
230 pmlogger pmlc local
231 pmie #421411 local
232 libpcp local sanity
233 context_local local
234 logutil local pmdumplog pmlogsummary pmlogextract sanity
235 pmns local
236 pmns local
237 pmns local
238 pmns local
239 pmns local
240 pmns local
241 pmda.mmv local pmval perl
242 pmlogger local
243 pmcd local pmprobe
244 pmcd local pmprobe
245 pmns local
246 derive local valgrind
247 derive local
248 pmlogger local pmdumplog
249 derive local sanity
250 pmns local
251 archive pmval local
252 pmlogger local pmdumplog
253 derive local
254 libpcp pmns local
255 compat pmda #508731 #509091 pmda.proc help pmda.install local pmda.simple
256 derive pmns local sanity
257 libpcp pmns compat remote
258 trace local pmda.install
259 derive pmval local
260 derive pmie local
261 logutil pmdumplog pmval local pmlogextract
262 context_local pmie pmsocks remote pmstat
263 derive local sanity
264 pmns local
265 libpcp local
266 logutil #466346 patch2140 patch2141 local pmlogextract pmdumplog timezone
267 libpcp local
268 interop local
269 wrap pmval pmkstat local
270 pmlogextract logutil local pmdumplog
271 archive local pmdumplog
272 pmcd pmval pmprobe remote
273 libpcp local pmval
274 pmda help local pmda.install dbpmda
275 derive local
276 pmie pmval indom local
277 libpcp pdu interop local
278 other help local sanity
279 pmcd local
280 pmlogger logutil local folio pmlc
281 archive mem_leak #504616 local
282 pmcd local pmprobe logutil pmlc
283 context pmcd local
284:retired  pdu local purify
285 dbpmda local
286 pmda.linux local pmval
287 pmlogreduce local pmval
288 archive local
289 libpcp fetch archive #505498 local
290:retired  pmns local purify
291 logutil local pmlogextract pmdumplog
292 pmlogextract logutil pmval local
293 pmstat #939275 local
294 pmproxy local pmval pmie pmstat
295 pmproxy local pmval pmstat pmie
296 pmcd local
297 pmproxy local
298 pmie local
299 libpcp local sanity
300 pmcd local
301 pmda pmcd pmlogger local
302 pmlogextract logutil local pmdumplog
303 logutil local pmlogextract pmdumplog
304 pmlogger local
305 pmgadgets local
306 other local
307 pmlc #936084 local pmie
308 pmlc pmlogger #452417 remote pmdumplog pmda.proc
309 libpcp pmcd pmda.linux pmda.simple local
310 pmie local
311:retired archive compat #509592 pminfo local pmstore pmdumplog
312 pmie local
313 pmval archive local pmdumplog
314 pmie local pmieutil
315 pmie local pmieutil
316 libpcp local
317 logutil pmlogsummary local pmlogcheck pmie pmval derive
318 pmie local
319 pmie local
320 local folio pmlogcheck pmclient
321 pmie local
322 pmlc pmlogger remote
323 pmda.shping pmda.proc local pmda.install
324 pmda.txmon pmda.proc local pmda.install
325 libpcp local
326 pmlogger pmval libpcp pmcd local pmda.install folio pmdumplog pmlc timezone
327 archive local pmdumplog pmloglabel timezone
328 logutil local pmlogextract pmdumplog
329:retired archive mem_leak local purify
330:retired archive mem_leak local purify
331:retired archive mem_leak local purify
332:retired archive mem_leak local purify
333:retired archive mem_leak local purify
334 derive local
335 derive local pmval pmstore
336 trace local pmda.install
337 pmlogextract local pmval pmdumplog
338 logutil pmlogextract local sanity
339 pmie local
340 pmcd remote
341 pmda local
342 other remote
343 pmlogreduce local pmdumplog
344 context_local local pmval pmprobe
345 pmns derive local sanity
346 pmda.mailq local pmda.install
347 pmda.news local pmda.install perl
348 pmda.kvm local pmda.install
349 pmda.summary local pmda.install
350 pmda.simple pmda local
351 derive local
352 derive pmlogger local pmdumplog
353 pmsocks remote
354 folio local sanity pmlc
355 trace local pmda.install
356 derive local pmie
357 other local
358 pmie local pmstore
359 pmcd pminfo sanity local
360 pmie remote
361 pmda.linux local cgroups
362 pmlogconf local
363 logutil local
364 pmlogconf local
365 pmcd remote pmlc
366 pmlogconf local
367 pdu local trace
368 pmlogconf local
369 pmimport local sanity pmdumplog perl
370 pmimport local derive pmdumplog perl pmval
371 pmimport local pmdumplog perl libpcp_pmi
372 pmimport local pmdumplog perl
373 pmimport local perl
374 pmlc pmlogger remote
375 pmlc pmlogger remote
376 trace local pmda.install
377 other local
378 pmie local
379 pmda.cisco local
380 libpcp pmda pmda.sample local pmval pmprobe
381 logutil pmlc remote
382 dbpmda pmda pmda.sample local
383 pmda.cisco local flakey
384 pmda.pmcd local
385 libpcp pmda.sample pminfo pmprobe local event sanity
386 pdu mem_leak valgrind local
387 pmns mem_leak valgrind local
388 archive mem_leak valgrind local
389 pmlogger local
390 pmda.proc local pmval
391 archive mem_leak valgrind local
392 pmns local
393 archive mem_leak valgrind local
394 archive mem_leak valgrind local flakey
395 archive mem_leak valgrind local
396 pmval local
397 dbpmda libpcp local pdu event sanity
398 pmcd local
399 pmie local
400 pminfo mem_leak valgrind context_local libpcp local event
401 libpcp pminfo local event sanity
402 archive local pmprobe
403 pmprobe pminfo pmval #541380 local sanity
404 libpcp local event sanity
405 libpcp mem_leak valgrind local event
406 libpcp local event
407 derive local event sanity
408 pmda local #627395 help
409 libpcp pminfo local event
410 pmdumplog local event
411 pmda.simple local pmda.install
412 wrap archive libpcp pmval local pmdumplog timezone
413 pmie local event
414 libpcp local
415 pmstore local event
416 pmda.news dbpmda local sanity perl
417 archive local pmdumplog
418 pmdumplog local pmlogger
419 pmdumplog local pmlogger
420 folio local pmdumplog
421 trace local pmda.install
422 libpcp local pmstore
423 libpcp local
424 logutil local pmlogsummary
425 wrap logutil local pmlogsummary pmdumplog
426 trace local
427 pmcd #564017 local
428 archive local pmval pmstore
429 pmns local
430 logutil local #553276 #568199 folio
431 derive local
432 pmlogreduce local
433 pmie local #573184
434 pmval local
435 archive local sanity pmdumplog
436 archive local sanity pmdumplog
437 archive local sanity
438 archive local pmdumplog
439 pmlc local
440 pmlogger local pmdumplog
441 pmlogger local
442 pmlogextract local
443 event local
444 event local
445 trace local
446 trace local
447 event local
448 libpcp local
449 threads local flakey pmns
450 pmlogextract local #584487 pmval
451 threads local
452 pmda.linux local
453 perl local sanity
454 pmcd local
455 pmda.rsyslog local flakey pmda.install
456 logutil local #591459 folio pmlogextract
457 pmda.logger pmda.install event local flakey
458 pmda.logger pmda.install event local
459 pmlogreduce local valgrind
460 pmlogextract local #598265 pmdumplog
461 pmda.logger pmda.install event local
462 pmcd_wait local #589006 #581025
463 pmns local pmcpp
464 pmns local pmcpp
465 pmdumplog local #625913 folio
466 pmlogger local #625913
467 pmns pmdumptext local
468 pmns pmdumptext local
469 help local #626853
470 threads local
471 pmda local #621699
472 threads local
473 threads local
474 threads local
475 threads local
476 fault local
477 event fault local
478 fault local
479 archive pmdumplog local pmie pmval
480 archive fault local
481 pmlogrewrite local
482 pmlogsummary local pmdumplog
483 pmlogrewrite local pmdumplog
484 pmlogrewrite local pmdumplog
485 pmlogrewrite local pmdumplog
486 pmlogrewrite local pmdumplog
487 pmlogrewrite pmdumplog local pmval
488 pmlogrewrite pmdumplog local
489 pmda local
490 pmlogrewrite mem_leak valgrind local
491 pmda local
492 pmlogrewrite local
493 pmlogrewrite local pmval
494 pmlogrewrite pmdumplog local pmval
495 pmlogrewrite local pmlogextract
496 pmlogrewrite pmdumplog local
497 pmlogconf local
498 event pmda local
499 pmlogrewrite local timezone
500 logutil local #636417 folio
501 pmie local
502 pmlogrewrite local
503 logutil pmlogrewrite local pmlogextract
504 libpcp fault local
505 pmlogrewrite local
506 pmlogrewrite local slow
507 pcp local
508 archive pmlogreduce pmlogextract local pmval
509 derive pmns local
510 pmlogger pmlc local
511 pmimport pmdumplog pmlogsummary perl local
512 threads pminfo pmlogger pmlogextract pmdumplog dbpmda local fault
513 libpcp pdu local valgrind
514 pmie local
515 pmie local
516 pmie local
517 other local
518 pcp local flakey pmie
519 pmie remote
520 pmie local
521 pmie local
522 pmcd local
523 pmie local
524 libpcp pmlogger local
525 pmda.summary pmie local
526 pmimport local valgrind
527 libpcp_import perl local timezone
528 pmimport pmdumplog perl local
529 pmie local
530 logutil local pmlogextract local
531 dbpmda local pmda.sample
532 logutil pmlogextract local
533 dbpmda local pmda.sample
534 pmie local
535 pmie local pmprobe
536 pmimport local pmiostat pmval pmprobe pmdumplog timezone
537 pmimport perl local
538 pmie local pmstore
539 pmpost local flakey
540 libpcp valgrind fault local
541 pmie #535080 local pmprobe
542 pmdate #666344 local
543 logutil remote pmlogextract
544 pmimport local
545 pmsocks local
546 pmcd local secure
547 libpcp pmcd local
548 pmie local sanity
549 pmie local
550 libpcp pmcd local
551 libpcp pmcd local
552 libpcp local
553 dbpmda python pmda.gluster local
554 pmie local
555 pmie local
556 pmie local
557 pmie local
558 pmie local
559 pmlogsummary local
560 pmda.simple local pmda.install
561:reserved libpcp python labels local
562:reserved pmcd pmda.sample dbpmda pminfo labels libpcp local
563:reserved pmcd pmda.pmcd pminfo labels libpcp local
564 logutil local pmlogextract
565 pmda.sendmail local pmda.install
566 pmlogcheck local
567:reserved libpcp labels local
568:reserved pmcd pmda.sample pminfo labels libpcp local
569 pmprobe #679693 local sanity
570:retired pmns #690735 local
571 pmlogger local pmdumplog
572 pmcd pmda local pmda.install pmda.sample pmda.simple pmda.trivial
574 libpcp pmns compat local sanity
575 pmie local
578 pmcd local pmda.install pmval
580 indom local ostest
581 pmie local
583 pmie #698718 remote
584:retired libpcp pmie local #698774 purify
587 pmcd #754795 local pmda.install pmda.trivial
589 remote
592 pmda.sample local
593 pmlogger #779495 local pmstore
594 pmda.sample #779246 #782029 local
597 pmda.shping pmda.proc pmda.install local
599 pmie local
600 libpcp local timezone
601 trace pmda.install local
602 trace pmda.install local
603 trace pmda.install remote
605 trace local
614 pmns local
617 dbpmda help local
622 pmie remote
628 pmda local pmda.simple
633 pmlogger local
634 libirixpmda local pmval timezone
635 pmda.linux libirixpmda remote
636 libpcp local
638 pmns local
639 pmns local
640 pmpost local
642 pmda.trivial pmns local pmda.simple pmda.sample pmda.sendmail trace
643 pmda.trivial pmns local
644 pmns local
645 pmlogger local
646 pmda.mmv local sanity
647 pmda.mmv local
648 pmda.mmv local
649 pmda.mmv local
650 pmlogger local pmdumplog
651 pmproxy local
652 pmda.systemd event flakey
653 libpcp local
654 pmda.gfs2 local
655 pmda.gfs2 local
656 pmda.cifs local valgrind
657 pmda.dm local
660 pmwebapi local
661 pmwebapi local
662 pmwebapi pmda.sample local
663 pmwebapi local
666 pmmgr local slow valgrind
667 python local
668 pmmgr local containers
669 pmmgr local pmlogcheck
670 libpcp local
701 pmlogcheck local
702 python libpcp local
703 pmda.weblog local
704 pmda.mmv python mmv local
705 libpcp local
706 libpcp local
707 python libpcp local
708 python pmimport local
709 python local
710 python pmimport local
711 pmimport pmdumplog pmlogsummary perl local
712 context libpcp pmcd secure local
713 context libpcp pmproxy secure local
714 context libpcp pmcd secure local
715 pmda.simple perl
716 dbpmda pmda.simple perl
717 pmda.simple python
718 dbpmda pmda.simple python
719 libpcp local valgrind
720 libpcp local valgrind
721 dbpmda local
722 python local
723 pmda.proc local
724 pmfind local
725 pmda.jbd2 local
726 pmlogger pmdumplog local
727 avahi local
728 libpcp getopt local timezone
729 python local
730 pmda.proc local cgroups
731 pmda.proc local cgroups valgrind pmval
732 pmda.linux local
733 pmie pmval pmdumplog local
734 libpcp pmstat remote
735 pmda.proc local
736 pmlogrewrite local
737 python local timezone
738 logutil local pmlogmv
739 python getopt local timezone
740 pmda.sample pmstore secure local
741 python getopt local
742 pcp python local
743 pcp python local
744 pmda.nvidia local
745 pmda.nvidia local valgrind
746 valgrind libpcp local
747 pmda.linux local
748 pmlogrewrite pmda.mysql local
749 pmcd local
750 pmda.rpm local flakey pmval
751 pmda.rpm local
752 libpcp local pmval timezone
753 derive pmie local pmval
754 pmda.unbound local
755 pmda.apache pmda.install local
756 pmda.perfevent local
757 pmda.perfevent pmda.install local
758 perl local
759 pmda.unbound pmda.install local
760 pmda.activemq pmda.install local
761 pmda.root local containers
762 help local
763 pmda local
764 pmie local
765 pmlogsummary local
766 pmfind local
767 pmda.linux pmda.proc pmda.root local containers
768 pmlogextract local
769 other local
770 libpcp pdu fault local
771 perl local
772 pmns local
773 derive local
774 pmdumplog local
775 sanity pmfind local
776 pmfind local
777 derive pmprobe pmie local pmval
778 pmda.postgresql pmie local
779 pmda local
780 pmwebapi local
781 logutil local
782 pmwebapi local
783 pmda.rpm local valgrind
784 pmda.mic python local
785 pcp atop local
786 context context_local libpcp local
787 archive local pmie pmlogrewrite pmdumplog pmval flakey
788 pmda.nginx pmda.install local
789 pmda.papi local
790 pmlogextract local
791 pmlogextract valgrind local
792 libpcp local
793 logutil local
794 containers pmcd pmda.pmcd local
795 pmimport local pmdumplog perl local
796 pmda.elasticsearch local
797 pmlogrewrite local
798 pmda.nfsclient local
799:retired pmda.papi local
800 pmda.proc pmda.hotproc local
801 pmda.netfilter local
802 pmda valgrind dbpmda local
803 libpcp derive local
804 pcp pmstat local
805 pmda.postfix local
806 pmstore pminfo pmie pmval pmprobe dbpmda local
807 pcp local
808 pmlogger local
809 archive multi-archive local
810 pmiostat archive multi-archive local
811 pmlogger pmcpp local
812 pmlogextract local
813 pmda.papi local
814 pmprobe archive multi-archive local
815 pmie local
816 libpcp local
817 pmstat archive multi-archive local
818 pmval archive multi-archive local
819 pmda.elasticsearch local
820 pmda.linux local
821 pmda.linux local
822:reserved pmlogrewrite
823 pmda.sample pmstore secure local
824 pmlogsummary local #1132476
825 pmda.ds389 local
826 pmda.linux local
827 pmlogrewrite pmda.linux local
828 valgrind archive context local
829 pcp python local
830 other local
831 pmda.sample pmstore secure local
832 pmda.sample pmstore secure local
833 archive context local
834 pmie local
835 pmda.memcache local
836 pmlogsummary local pmdiff
837 pmda.sample containers local pmval pmstore pmprobe
838 pmns local
839 pcp python local
840 avahi local
841 pmda local
842 python local pmiostat pmval
843 pmda local python
844 pmda.linux local
845 pmda.mounts local
846 pmimport local pmdumplog perl local
847 containers local
848 pmcd secure local
849 pmie local
850 python local
851 pmiostat local
852 pmda.proc local
853 pmcpp local
854 pmlogger local pmlc
855 pmda.netfilter local
856 pmlogger local pmlc
857 pmda.linux local
858 libpcp local fetch valgrind
859 python libpcp local fetch
860 pmda pmda.proc ostest local pmval
861 pmcd pmda.pmcd local
862 pmie local
863 python local
864 pcp python local
865 pmda local
866 fault libpcp local
867 pmwebapi libpcp_web local
868 pmda.install local
869 pmda.linux local
870 pmlogcheck local
871 pmie local
872 pmda.linux local
873 pmda.linux local
874 valgrind pmval libpcp local
875 libpcp local valgrind
876 pmda.xfs local
877 libpcp local
878 pmda.pipe local pmval
879 pmda.pipe local
880 pmrep python local
881 pmcd local
882 pmlogger local pmlc
883 pcp python local
884 libpcp_web local
885 pmda.linux local
886 pmda.linux local
887 pmlogsummary archive multi-archive local
888 pmda.linux local
889 pmda.proc local
890 libpcp_import local
891 libpcp local
892 pmcd libpcp local
893 pmcd local
894 pmlogconf pmieconf local
895 pmlogger local
896 pmlogger local
897 pmlc pmlogger local
898 pmlogmv local
899 libpcp getopt local
900 libpcp sanity local timezone
901 libpcp event local
902 libpcp mem_leak valgrind event local
903 pmda.papi local
904 python local
905 oldversion remote
906 pmda.sample indom help pmda pminfo local
907 pmlogextract local pmdumplog
908 indom help pmda pminfo local
909 libpcp pmns local
910 pmda.linux pmval local
911 pmda.linux local
912 pmda.nutcracker local
913 pmda.redis local
914 pmda.papi local
915 pmcd pmlogger pmproxy libpcp local pmlc
916 pmlogextract pmlogcheck local
917 selinux local
918 pmcd local
919 pmlogger pmstat local
920 logutil local
921 pmdumplog local
922 derive pmie pmval local
923 derive libpcp valgrind local
924 pmda.docker local
925 logutil local
926 other local
927 derive local
928 archive local
929 logutil local
930 pmlogrewrite local
931 archive pmval local
932 pmlogger local
933 pmda.proc local
934 logutil pmieutil local
935 derive local
936 pcp python local
937 derive local
938 derive local
939 derive local
940 selinux local
941 pmcd local
942 threads valgrind local
943 pmprobe pmda.proc local
944 pmcd secure local
945 pmlogrewrite pmda.xfs local
946 pmfind avahi local
947 pmlogger local
948 pmlogger context_local local pmlogcheck
949 python local timezone
950 pmproxy avahi local
951 pmie local pmval
952 threads valgrind local
953 libpcp threads valgrind local
954 libpcp threads derive local
955 pmda.linux local
956 pmcd local
957 pmda.linux local valgrind
958 archive local
959 pmda.sample pmstore local
960 pmda.ds389 local
961 pmlogextract local
962 archive local pmval pmdumplog
963 libpcp local
964 pmcd local pmda.xfs pmda.dm
965 derive local
966 secure local
967 pmda.papi local
968 python local derive
969 derive local
970 pmclient archive multi-archive local sanity
971 pmlogrewrite pmda.proc local
972 pmda.zswap dbpmda local
973 pmda.zswap pmda.install local
974 pmda.proc local
975 pmimport local
976 dbpmda perl pmda.lustre local
977 libpcp valgrind local containers
978 libpcp getopt sanity local timezone
979 python local
980 python local
981 dbpmda perl pmda.gpfs local
982 pmda.proc pmda.hotproc local
983 pmie local
984 cgroups local
985 pmimport local pmdumplog perl local
986 pmimport local pmdumplog perl local
987 pmda.xfs local
988 pmda.xfs local valgrind
989 archive local
990 pmda.mmv local
991 pcp python local
992 pmcpp pmlogger local
993 pmlogger pmdumplog local
994 other verify
995 python local
996 pmdiff local
997 pmlogextract local pmlogcheck
998 threads libpcp local
999 pmns local
1000 pmdumptext local
1001 pmchart local
1002 pmchart local
1003 pmchart local
1004 pmchart local
1005 pmchart local
1006 pmchart local
1007 pmchart local
1008 pmdumptext libqmc local
1009 pmdumptext libqmc local
1010 pmdumptext pmlogger libqmc local
1011 pmdumptext pmval libqmc local
1012 pmdumptext libqmc local
1013 libqmc local
1014 libqmc local
1015 libqmc local
1016 libqmc local
1017:retired libqmc local flakey
1018:retired libqmc local flakey
1019:retired libqmc local flakey
1020:retired libqmc local flakey
1021 libqmc local
1022 pmdumptext local
1023 pmdumptext local
1024 pmda.linux local
1025 pmdumptext pmlogger pmdumplog pmloglabel local
1026 pmdumptext remote
1027 pmdumptext local pmstore
1028 pmdumptext local
1029 libqmc local pmstore
1030 pmda.linux local
1031 pmda.slurm perl local
1032 pmwebapi containers local
1033 pmda.named local
1034 pmda.named local
1035 pmda.oracle local
1036 pmclient archive multi-archive local
1037 pminfo archive multi-archive local
1038 pmrep archive multi-archive local
1039 libpcp local
1040 dbpmda local
1041 pmda.libvirt local
1042 pmwebapi pmda.proc local
1043 pmda.linux local
1044 pmie local pmieconf sanity
1045 pmie local pmieconf
1046 pmie local pmieconf
1047 pmie local pmieconf
1048 python local
1049 pmie pmieconf local
1050 pmieconf local
1051 pmieconf #696008 local
1052 pmda.json local python
1053 pmda.json pmda.install local python
1054 pmlogger pmcpp local
1055 pmlogger local
1056 derive local
1057 pmlogrewrite local
1058 pmda.bash local
1059 pmcd local
1060 pmieutil local
1061 pmda.lio local
1062 pmrep python local
1063 derive local
1064 derive local
1065 libpcp valgrind local
1066 derive valgrind local
1067 zabbix zbxpcp local
1068 zabbix python local
1069 pmrep python local timezone
1070 pmrep pmimport python perl local
1071 pmrep python local
1072 pmrep python archive local
1073 pmda.linux local
1074 threads valgrind local
1075 pmlogrewrite valgrind local
1076 pmlogcheck local
1077 pmcd libpcp archive local
1078 pcp python pidstat local
1079 pcp atop local
1080 valgrind pcp atop local
1081 python pcp local
1082 python local
1083 pmcd local
1084 pmda.linux local
1085 pmlogger local
1086 pmprobe local
1087 pmda.bind2 local
1088 pmmgr local
1089 atop local
1090 pmwebapi local context
1091 pmns libpcp context local
1092 libpcp local
1093 pmcpp local
1094 logutil local
1095 derive local
1096 libpcp threads valgrind local pmmgr local
1097 pmlogconf local
1098 python local
1099 archive pmiostat local pmie
1100 bash zsh local
1101 libpcp_web local
1102:reserved pmda.prometheus.local
1105 derive local
1106 libpcp local
1108 logutil local folio pmlogextract
1110 pmda.haproxy local
1111 pcp2influxdb python local
1112 pmda.linux local
1113 pcp python local
1114 archive pmval multi-archive local
1120:reserved pmda.prometheus local
1121 pmda.linux local
1122 pmie local
1123 pmchart local
1128 pmie local
1129 derive local
<<<<<<< HEAD
1137:reserved other local
=======
1137 derive pmrep local
>>>>>>> 5f1974e9
1140 pidstat local
1141 selinux local
1174 threads valgrind local
1186 pmie local
1191 pmda.prometheus pmda.install local
1192 pmda.prometheus local
1193 pmda.prometheus local
1194 pmda.prometheus local
1196 pmcd local
1199 libpcp pmcd local
1202 pmdadm local
1225:reserved other local
1227 derive local
1245 libpcp local
1257 libpcp python local
1276:reserved other local
1330:reserved pmda.prometheus local
1331 verify local
1354 pmval archive local
1359 libpcp local
1385:reserved pmda.prometheus local
1388 pmwebapi local
1395:reserved pmda.prometheus local
4751 libpcp threads valgrind local<|MERGE_RESOLUTION|>--- conflicted
+++ resolved
@@ -1385,11 +1385,7 @@
 1123 pmchart local
 1128 pmie local
 1129 derive local
-<<<<<<< HEAD
-1137:reserved other local
-=======
 1137 derive pmrep local
->>>>>>> 5f1974e9
 1140 pidstat local
 1141 selinux local
 1174 threads valgrind local
