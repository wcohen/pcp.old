QA output created by 335
sample.scramble.version old value=N new value=0
sample.scramble.version old value=N new value=0
diffs ... expect only names to be different
2c2
< sample.scramble.bin
---
> my.scramble.bin
10c10
< sample.scramble.bin
---
> my.scramble.bin
21c21
< sample.scramble.bin
---
> my.scramble.bin
27c27
< sample.scramble.bin
---
> my.scramble.bin
31c31
< sample.scramble.bin
---
> my.scramble.bin
37c37
< sample.scramble.bin
---
> my.scramble.bin

delta() check ...
sample.scramble.version old value=N new value=0
Derived metric initialization from $PCP_DERIVED_CONFIG
pmLoadDerivedConfig("TMP.config")
pmRegisterDerived: register metric[0] my.scramble.bin = sample.scramble.bin
pmRegisterDerived: register metric[1] my.scramble.delta = delta(sample.scramble.bin)
__dmopencontext: bind metric[0] my.scramble.bin
__dmopencontext: bind metric[1] my.scramble.delta
__dmgetpmid: metric "my.scramble.delta" -> PMID 511.0.2
derived metrics prefetch added 1 metrics: 29.0.121
__dmpostfetch: [0] root node 511.0.2: numval=0
expr node <addr-0> type=DELTA left=<addr-1> right=(nil) save_last=0
    PMID: PM_ID_NULL (511.0.2 from pmDesc) numval: 0
    Data Type: 32-bit int  InDom: 29.9 0x7400009
    Semantics: instant  Units: none
expr node <addr-1> type=NAME left=(nil) right=(nil) save_last=1 [sample.scramble.bin] master=0
    PMID: 29.0.121 (29.0.121 from pmDesc) numval: 6
    Data Type: 32-bit int  InDom: 29.9 0x7400009
    Semantics: instant  Units: none
[0] inst=700, val=700
[1] inst=800, val=800
[2] inst=900, val=900
[3] inst=500, val=500
[4] inst=300, val=300
[5] inst=600, val=600
derived metrics prefetch added 1 metrics: 29.0.121
eval_expr: inst[0] mismatch left [0]=500 last [0]=700
eval_expr: recover @ last [3]=500
eval_expr: inst[1] mismatch left [1]=100 last [1]=800
eval_expr: inst[2] mismatch left [3]=300 last [3]=500
eval_expr: recover @ last [4]=300
eval_expr: inst[3] mismatch left [4]=600 last [4]=300
eval_expr: recover @ last [5]=600
eval_expr: inst[4] mismatch left [5]=400 last [5]=600
eval_expr: inst[5] mismatch left [7]=200 last [0]=700
eval_expr: inst[5] mismatch left [8]=800 last [0]=700
eval_expr: recover @ last [1]=800
__dmpostfetch: [0] root node 511.0.2: numval=6 vset[0]: inst=500 l=0 vset[1]: inst=900 l=0 vset[2]: inst=300 l=0 vset[3]: inst=600 l=0 vset[4]: inst=700 l=0 vset[5]: inst=800 l=0
expr node <addr-0> type=DELTA left=<addr-1> right=(nil) save_last=0
    PMID: PM_ID_NULL (511.0.2 from pmDesc) numval: 6
    Data Type: 32-bit int  InDom: 29.9 0x7400009
    Semantics: instant  Units: none
[0] inst=500, val=0
[1] inst=900, val=0
[2] inst=300, val=0
[3] inst=600, val=0
[4] inst=700, val=0
[5] inst=800, val=0
expr node <addr-1> type=NAME left=(nil) right=(nil) save_last=1 [sample.scramble.bin] master=0
    PMID: 29.0.121 (29.0.121 from pmDesc) numval: 9
    Data Type: 32-bit int  InDom: 29.9 0x7400009
    Semantics: instant  Units: none
[0] inst=500, val=500 (last inst=700, val=700)
[1] inst=100, val=100 (last inst=800, val=800)
[2] inst=900, val=900 (last inst=900, val=900)
[3] inst=300, val=300 (last inst=500, val=500)
[4] inst=600, val=600 (last inst=300, val=300)
[5] inst=400, val=400 (last inst=600, val=600)
[6] inst=700, val=700
[7] inst=200, val=200
[8] inst=800, val=800
derived metrics prefetch added 1 metrics: 29.0.121
eval_expr: inst[0] mismatch left [0]=200 last [0]=500
eval_expr: recover @ last [7]=200
eval_expr: inst[1] mismatch left [1]=400 last [1]=100
eval_expr: recover @ last [5]=400
eval_expr: inst[2] mismatch left [2]=700 last [2]=900
eval_expr: recover @ last [6]=700
eval_expr: inst[3] mismatch left [3]=600 last [3]=300
eval_expr: recover @ last [4]=600
__dmpostfetch: [0] root node 511.0.2: numval=4 vset[0]: inst=200 l=0 vset[1]: inst=400 l=0 vset[2]: inst=700 l=0 vset[3]: inst=600 l=0
expr node <addr-0> type=DELTA left=<addr-1> right=(nil) save_last=0
    PMID: PM_ID_NULL (511.0.2 from pmDesc) numval: 4
    Data Type: 32-bit int  InDom: 29.9 0x7400009
    Semantics: instant  Units: none
[0] inst=200, val=0
[1] inst=400, val=0
[2] inst=700, val=0
[3] inst=600, val=0
expr node <addr-1> type=NAME left=(nil) right=(nil) save_last=1 [sample.scramble.bin] master=0
    PMID: 29.0.121 (29.0.121 from pmDesc) numval: 4
    Data Type: 32-bit int  InDom: 29.9 0x7400009
    Semantics: instant  Units: none
[0] inst=200, val=200 (last inst=500, val=500)
[1] inst=400, val=400 (last inst=100, val=100)
[2] inst=700, val=700 (last inst=900, val=900)
[3] inst=600, val=600 (last inst=300, val=300)
[4] (last inst=600, val=600)
[5] (last inst=400, val=400)
[6] (last inst=700, val=700)
[7] (last inst=200, val=200)
[8] (last inst=800, val=800)
derived metrics prefetch added 1 metrics: 29.0.121
eval_expr: inst[0] mismatch left [0]=600 last [0]=200
eval_expr: recover @ last [3]=600
eval_expr: inst[1] mismatch left [1]=100 last [1]=400
__dmpostfetch: [0] root node 511.0.2: numval=1 vset[0]: inst=600 l=0
expr node <addr-0> type=DELTA left=<addr-1> right=(nil) save_last=0
    PMID: PM_ID_NULL (511.0.2 from pmDesc) numval: 1
    Data Type: 32-bit int  InDom: 29.9 0x7400009
    Semantics: instant  Units: none
[0] inst=600, val=0
expr node <addr-1> type=NAME left=(nil) right=(nil) save_last=1 [sample.scramble.bin] master=0
    PMID: 29.0.121 (29.0.121 from pmDesc) numval: 2
    Data Type: 32-bit int  InDom: 29.9 0x7400009
    Semantics: instant  Units: none
[0] inst=600, val=600 (last inst=200, val=200)
[1] inst=100, val=100 (last inst=400, val=400)
[2] (last inst=700, val=700)
[3] (last inst=600, val=600)
derived metrics prefetch added 1 metrics: 29.0.121
eval_expr: inst[0] mismatch left [0]=900 last [0]=600
eval_expr: inst[0] mismatch left [1]=700 last [1]=100
eval_expr: inst[0] mismatch left [2]=300 last [0]=600
eval_expr: inst[0] mismatch left [3]=100 last [0]=600
eval_expr: recover @ last [1]=100
__dmpostfetch: [0] root node 511.0.2: numval=1 vset[0]: inst=100 l=0
expr node <addr-0> type=DELTA left=<addr-1> right=(nil) save_last=0
    PMID: PM_ID_NULL (511.0.2 from pmDesc) numval: 1
    Data Type: 32-bit int  InDom: 29.9 0x7400009
    Semantics: instant  Units: none
[0] inst=100, val=0
expr node <addr-1> type=NAME left=(nil) right=(nil) save_last=1 [sample.scramble.bin] master=0
    PMID: 29.0.121 (29.0.121 from pmDesc) numval: 4
    Data Type: 32-bit int  InDom: 29.9 0x7400009
    Semantics: instant  Units: none
[0] inst=900, val=900 (last inst=600, val=600)
[1] inst=700, val=700 (last inst=100, val=100)
[2] inst=300, val=300
[3] inst=100, val=100

metric:    my.scramble.delta
<<<<<<< HEAD
host:      local:
=======
HOST
>>>>>>> 7d6f96ee
semantics: instantaneous value
units:     none
samples:   5
interval:  0.25 sec
No values available

    bin-100     bin-200     bin-300     bin-400     bin-500     bin-600     bin-700     bin-800     bin-900 
          ?           ?           0           ?           0           0           0           0           0 
          ?           0           ?           0           ?           0           0           ?           ? 
          ?           ?           ?           ?           ?           0           ?           ?           ? 
          0           ?           ?           ?           ?           ?           ?           ?           ? <|MERGE_RESOLUTION|>--- conflicted
+++ resolved
@@ -159,11 +159,7 @@
 [3] inst=100, val=100
 
 metric:    my.scramble.delta
-<<<<<<< HEAD
-host:      local:
-=======
 HOST
->>>>>>> 7d6f96ee
 semantics: instantaneous value
 units:     none
 samples:   5
