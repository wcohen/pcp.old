--- conflicted
+++ resolved
@@ -97,7 +97,6 @@
 configure=./configure
 target=`uname -s | cut -c-5 | tr 'A-Z' 'a-z'`
 
-<<<<<<< HEAD
 if [ ! -x /usr/bin/rpmbuild ]
 then
     # Bog-standard options suitable for a package on any platform.
@@ -111,8 +110,6 @@
     configopts=`rpmbuild --eval '--prefix=%{_prefix} --exec-prefix=%{_exec_prefix} --bindir=%{_bindir} --sbindir=%{_sbindir} --sysconfdir=%{_sysconfdir} --datadir=%{_datadir} --includedir=%{_includedir} --libdir=%{_libdir} --libexecdir=%{_libexecdir} --localstatedir=%{_localstatedir} --sharedstatedir=%{_sharedstatedir} --mandir=%{_mandir}' 2>/dev/null`
 fi
 
-=======
->>>>>>> 698b501b
 for opt in $*
 do
     case "$opt" in
